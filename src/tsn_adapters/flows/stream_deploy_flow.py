<<<<<<< HEAD
"""
Stream Deployment Flow

This module contains a Prefect flow to deploy primitive streams from a generic
primitive source descriptor. For each stream in the descriptor, the flow:

1. Filters out already deployed streams (using DeploymentStateBlock if provided)
2. Checks if remaining streams exist using the TN SDK
3. Deploys non-existent streams with proper transaction handling
4. Tracks deployment results and updates deployment state

The flow uses concurrency control via Prefect tasks and appropriate wait mechanisms
for transaction confirmations.
"""

from datetime import datetime, timezone
from typing import Literal, Optional
from pandera.typing import DataFrame
from prefect import flow, get_run_logger, task
from prefect.futures import PrefectFuture

# Import the TN client types and the task to deploy a primitive stream.
from typing_extensions import TypedDict

from tsn_adapters.blocks.deployment_state import DeploymentStateBlock

# Import the primitive source descriptor interface and data model
from tsn_adapters.blocks.primitive_source_descriptor import (
    PrimitiveSourceDataModel,
    PrimitiveSourcesDescriptorBlock,
)

# Import TNAccessBlock and task_wait_for_tx so that we can use its waiting functionality.
from tsn_adapters.blocks.tn_access import TNAccessBlock, task_wait_for_tx
from tsn_adapters.common.trufnetwork.tn import task_deploy_primitive

# Configuration constants
DEFAULT_RETRY_ATTEMPTS = 3
DEFAULT_RETRY_DELAY_SECONDS = 5
DEFAULT_BATCH_SIZE = 500


class DeployStreamResult(TypedDict):
    """Result of deploying or checking a single stream."""

    stream_id: str
    status: Literal["deployed", "skipped"]
    # Could add in future:
    # tx_deploy_hash: Optional[str]
    # tx_init_hash: Optional[str]
    # error: Optional[str]


class DeployStreamResults(TypedDict):
    """Aggregated results of a stream deployment operation."""

    deployed_count: int
    skipped_count: int


@task(
    name="Check and Deploy Stream",
    tags=["tn", "tn-write"],
    retries=DEFAULT_RETRY_ATTEMPTS,
    retry_delay_seconds=DEFAULT_RETRY_DELAY_SECONDS,
)
def check_deploy_stream(stream_id: str, tna_block: TNAccessBlock) -> DeployStreamResult:
    """
    Check deploy stream.

    Args:
        stream_id: ID of the stream to check and potentially deploy
        tna_block: TNAccessBlock instance for TN interactions
        is_unix: Whether to use Unix timestamps (default: False)

    Returns:
        A DeployStreamResult indicating whether the stream was deployed or skipped
    """
    logger = get_run_logger()

    # Deploy the stream if it doesn't exist
    logger.debug(f"Deploying stream {stream_id}.")

    # Create deployment transaction and wait for confirmation
    try:
        tx_deploy = task_deploy_primitive(block=tna_block, stream_id=stream_id)
        task_wait_for_tx(block=tna_block, tx_hash=tx_deploy)
        logger.debug(f"Deployed stream {stream_id} (tx: {tx_deploy}).")
    except Exception as e:
        logger.debug(f"Failed to deploy stream {stream_id}: {e}")

    return DeployStreamResult(stream_id=stream_id, status="deployed")


@task(name="Mark Batch as Deployed", retries=DEFAULT_RETRY_ATTEMPTS, retry_delay_seconds=DEFAULT_RETRY_DELAY_SECONDS)
def mark_batch_deployed_task(
    stream_ids: list[str], deployment_state: DeploymentStateBlock, timestamp: datetime
) -> None:
    """
    Mark a batch of streams as deployed in the deployment state.

    Args:
        stream_ids: List of stream IDs that were successfully deployed
        deployment_state: Block for tracking deployment state
        timestamp: UTC timestamp to use for all streams in this batch
    """
    logger = get_run_logger()

    # Skip if no streams to mark
    if not stream_ids:
        logger.debug("No streams to mark as deployed.")
        return

    # Ensure timestamp is UTC
    if timestamp.tzinfo is None or timestamp.tzinfo.utcoffset(timestamp) is None:
        logger.warning("Received timestamp without timezone for marking deployment. Assuming UTC.")
        timestamp = timestamp.replace(tzinfo=timezone.utc)
    elif timestamp.tzinfo != timezone.utc:
        timestamp = timestamp.astimezone(timezone.utc)

    # Mark streams as deployed with the provided timestamp
    try:
        deployment_state.mark_multiple_as_deployed(stream_ids, timestamp)
        logger.debug(f"Marked {len(stream_ids)} streams as deployed at {timestamp.isoformat()}.")
    except Exception as e:
        logger.warning(f"Failed to mark streams as deployed: {e!s}. Continuing with flow execution.", exc_info=True)


def _create_stream_batches(stream_ids: list[str], batch_size: int, start_from_batch: int) -> list[list[str]]:
    """
    Split a list of stream IDs into batches of specified size.

    Args:
        stream_ids: List of stream IDs to batch
        batch_size: Maximum number of streams per batch
        start_from_batch: Index of the first batch to process

    Returns:
        List of batches, where each batch is a list of stream IDs
    """
    # Create batches of specified size
    all_batches = [stream_ids[i : i + batch_size] for i in range(0, len(stream_ids), batch_size)]

    # Return only batches starting from the specified index
    return all_batches[start_from_batch:]


def _process_deployment_results(
    deployment_results: list[DeployStreamResult],
    deployment_state: Optional[DeploymentStateBlock] = None,
    batch_timestamp: Optional[datetime] = None,
) -> None:
    """
    Process deployment results and update deployment state if provided.

    Args:
        deployment_results: List of individual stream deployment results
        deployment_state: Optional block for tracking deployment state
        batch_timestamp: Timestamp to use for this batch (required if deployment_state is provided)
    """
    logger = get_run_logger()

    # Skip if no deployment state provided
    if deployment_state is None:
        return

    # We need a timestamp to mark streams as deployed
    if batch_timestamp is None:
        batch_timestamp = datetime.now(timezone.utc)

    # Collect successfully deployed stream IDs
    deployed_stream_ids = [result["stream_id"] for result in deployment_results if result["status"] == "deployed"]

    # Skip if no streams were deployed
    if not deployed_stream_ids:
        return

    # Mark batch as deployed in deployment state
    try:
        mark_batch_deployed_task.submit(
            stream_ids=deployed_stream_ids, deployment_state=deployment_state, timestamp=batch_timestamp
        )
    except Exception as e:
        logger.warning(f"Failed to submit marking task: {e!s}. Continuing with next batch.")


@flow(name="Stream Deployment Flow")
def deploy_streams_flow(
    psd_block: PrimitiveSourcesDescriptorBlock,
    tna_block: TNAccessBlock,
    batch_size: int = DEFAULT_BATCH_SIZE,
    start_from_batch: int = 0,
    deployment_state: Optional[DeploymentStateBlock] = None,
) -> DeployStreamResults:
    """
    Deploy primitive streams from a descriptor, with optional deployment state tracking.

    This flow handles the entire stream deployment process:
    1. Retrieves stream descriptors from the provided block
    2. Deploys streams in batches with concurrency control
    3. Updates deployment state for successfully deployed streams
    4. Returns summary statistics of deployed and skipped streams

    Args:
        psd_block: Block providing the stream descriptors
        tna_block: Block for TN interactions
        is_unix: Whether to use Unix timestamps (default: False)
        batch_size: Number of streams to deploy in each batch (default: 500)
        start_from_batch: Batch number to start from (default: 0)
        deployment_state: Optional block for tracking deployment state

    Returns:
        Statistics on deployed and skipped streams
    """
    logger = get_run_logger()
    logger.info(
        f"Starting stream deployment flow. Batch size: {batch_size}, Start batch: {start_from_batch}."
    )

    # SECTION 1: Retrieve and validate descriptor DataFrame
    try:
        descriptor_df: DataFrame[PrimitiveSourceDataModel] = psd_block.get_descriptor()
    except Exception as e:
        logger.error(f"Failed to retrieve stream descriptors: {e!s}", exc_info=True)
        raise  # Cannot proceed without descriptors

    if descriptor_df.empty:
        logger.info("No stream descriptors found. Exiting flow.")
        return DeployStreamResults(deployed_count=0, skipped_count=0)

    # Track original stream count for calculating filtered count
    original_stream_count = len(descriptor_df)
    logger.info(f"Retrieved {original_stream_count} stream descriptors.")
    filtered_by_state_count = 0

    # SECTION 2: Prepare for batch processing
    # Extract stream IDs from filtered descriptor and ensure proper typing
    stream_ids: list[str] = [str(sid) for sid in descriptor_df["stream_id"]]

    logger.info(f"Found {len(stream_ids)} stream descriptors to process.")

    # Create batches for processing
    batches = _create_stream_batches(stream_ids, batch_size, start_from_batch)
    total_batches = len(batches)

    # Check if start_from_batch is out of range
    if start_from_batch >= total_batches and total_batches > 0:
        logger.warning(
            f"Start batch {start_from_batch} is out of range (total batches: {total_batches}). "
            f"No batches will be processed."
        )
        return DeployStreamResults(deployed_count=0, skipped_count=filtered_by_state_count)
    elif start_from_batch > 0:
        logger.info(f"Starting processing from batch {start_from_batch+1}/{total_batches}.")

    # SECTION 3: Process batches
    all_deployment_results: list[DeployStreamResult] = []

    for batch_index, batch in enumerate(batches, start=start_from_batch):
        # Log batch progress
        logger.info(f"Processing batch {batch_index + 1}/{total_batches} with {len(batch)} streams.")

        # Process each stream in the batch, in parallel
        batch_futures: dict[str, PrefectFuture[DeployStreamResult]] = {}
        for stream_id in batch:
            # Submit the task with the new name
            future = check_deploy_stream.submit(stream_id=stream_id, tna_block=tna_block)
            batch_futures[stream_id] = future

        # Collect batch results
        batch_results: list[DeployStreamResult] = []
        for stream_id, future in batch_futures.items():
            try:
                result = future.result()
                batch_results.append(result)
            except Exception as e:
                logger.error(f"Task failed for stream {stream_id} even after retries: {e!s}", exc_info=True)
                # Continue with other streams even if one fails

        # Add to overall results
        all_deployment_results.extend(batch_results)

        # Update deployment state if provided
        if deployment_state is not None:
            batch_timestamp = datetime.now(timezone.utc)
            _process_deployment_results(batch_results, deployment_state, batch_timestamp)

        logger.info(f"Finished processing batch {batch_index + 1}/{total_batches}.")

    # SECTION 4: Aggregate and summarize results
    deployed_results = [result for result in all_deployment_results if result["status"] == "deployed"]
    skipped_during_deploy = [result for result in all_deployment_results if result["status"] == "skipped"]

    # Calculate summary statistics
    deployed_count = len(deployed_results)
    skipped_during_processing = len(skipped_during_deploy)
    total_skipped_count = skipped_during_processing + filtered_by_state_count

    # Prepare final results
    summary_results = DeployStreamResults(deployed_count=deployed_count, skipped_count=total_skipped_count)

    # Log summary
    logger.info(
        f"Deployment summary: {summary_results['deployed_count']} deployed, "
        f"{summary_results['skipped_count']} skipped "
        f"({filtered_by_state_count} filtered by deployment state, "
        f"{skipped_during_processing} skipped during processing)."
    )

    return summary_results
=======
"""
Stream Deployment Flow

This module defines a Prefect flow for robust, idempotent deployment of primitive streams
using a batch-oriented, state-aware approach. It supports both detailed state checking
(for efficiency) and a simple deploy+init mode (for simplicity), and integrates with
an optional deployment state block to avoid redundant work.
"""

from datetime import datetime, timezone
from typing import Any, Literal, Optional

from pandera.typing import DataFrame
from prefect import flow, get_run_logger, task
from prefect.futures import PrefectFuture

# Import the TN client types and the task to deploy a primitive stream.
from typing_extensions import TypedDict

from tsn_adapters.blocks.deployment_state import DeploymentStateBlock

# Import the primitive source descriptor interface and data model
from tsn_adapters.blocks.primitive_source_descriptor import (
    PrimitiveSourcesDescriptorBlock,
)

# Import state checking task and helpers
from tsn_adapters.blocks.stream_filtering import (
    task_get_stream_states_divide_conquer,
)

# Import TNAccessBlock and task_wait_for_tx so that we can use its waiting functionality.
# Import retry helpers
from tsn_adapters.blocks.tn_access import (
    DataFrame,
    StreamAlreadyExistsError,
    StreamAlreadyInitializedError,  # Re-import locally if needed
    StreamLocatorModel,  # Re-import locally if needed
    TNAccessBlock,
    create_empty_stream_locator_df,
    task_wait_for_tx,
)
from tsn_adapters.common.trufnetwork.models.tn_models import StreamLocatorModel
from tsn_adapters.common.trufnetwork.tn import task_deploy_primitive, task_init_stream
from tsn_adapters.utils import cast_future

# Configuration constants
DEFAULT_RETRY_ATTEMPTS = 3
DEFAULT_RETRY_DELAY_SECONDS = 5
DEFAULT_BATCH_SIZE = 500


# --- Internal Helper Functions for Task Submission ---


@task(
    name="Check Deployment State",
    retries=DEFAULT_RETRY_ATTEMPTS,
    retry_delay_seconds=DEFAULT_RETRY_DELAY_SECONDS,
    tags=["deployment-state"],
)
def task_check_deployment_state(deployment_state: DeploymentStateBlock, stream_ids: list[str]) -> dict[str, bool]:
    """
    Checks which streams are already marked as deployed in the deployment state block.

    Args:
        deployment_state: Block tracking deployment status.
        stream_ids: List of stream IDs to check.

    Returns:
        Dict mapping stream IDs to booleans (True if deployed).

    Why:
        Used to efficiently skip streams that are already deployed, minimizing unnecessary network calls.
    """
    logger = get_run_logger()
    if not stream_ids:
        logger.debug("No stream IDs provided to check deployment state.")
        return {}
    try:
        logger.debug(f"Checking deployment state for {len(stream_ids)} streams.")
        result = deployment_state.check_multiple_streams(stream_ids)
        logger.debug("Deployment state check complete.")
        return result
    except Exception as e:
        logger.error(f"Failed to check deployment state: {e!s}", exc_info=True)
        raise e


@task(
    retries=3,
    retry_delay_seconds=5,
    name="check_exist_deploy_init",
    tags=["deploy", "init"],
)
def task_check_exist_deploy_init(
    stream_id: str,
    tna_block: TNAccessBlock,
    is_unix: bool = False,
    force_init_only: bool = False,
) -> Literal["deployed", "initialized"]:
    """
    Deploys and/or initializes a stream, handling idempotency and state.

    Args:
        stream_id: Stream identifier.
        tna_block: TNAccessBlock for network operations.
        is_unix: Whether the stream uses Unix timestamps.
        force_init_only: If True, skips deploy and only attempts initialization.

    Returns:
        "deployed" if deploy+init succeeded,
        "initialized" if only init was needed (already existed or force_init_only).

    Raises:
        Exception: Any unexpected error will propagate and fail the task (and flow),
        rather than returning a string literal for failure.

    Why:
        Ensures streams are always initialized, even if already deployed, and allows
        callers to skip deploy if prior state checks guarantee it.
    """
    logger = get_run_logger()
    try:
        if force_init_only:
            logger.info(f"Stream {stream_id}: force_init_only=True, skipping deploy and attempting initialization.")
            init_future = task_init_stream.submit(stream_id=stream_id, block=tna_block, return_state=False)
            init_wait_future = task_wait_for_tx.submit(tx_hash=cast_future(init_future), block=tna_block)
            _ = init_wait_future.result(raise_on_failure=True)
            return "initialized"
        try:
            deploy_future = task_deploy_primitive.submit(stream_id=stream_id, block=tna_block, is_unix=is_unix)
            deploy_wait_future = task_wait_for_tx.submit(tx_hash=cast_future(deploy_future), block=tna_block)
            init_future = task_init_stream.submit(
                stream_id=stream_id, block=tna_block, return_state=False, wait_for=cast_future(deploy_wait_future)
            )
            init_wait_future = task_wait_for_tx.submit(tx_hash=cast_future(init_future), block=tna_block)
            _ = init_wait_future.result(raise_on_failure=True)
            return "deployed"
        except StreamAlreadyExistsError:
            logger.info(f"Stream {stream_id} already exists, attempting initialization.")
            init_future = task_init_stream.submit(stream_id=stream_id, block=tna_block, return_state=False)
            init_wait_future = task_wait_for_tx.submit(tx_hash=cast_future(init_future), block=tna_block)
            _ = init_wait_future.result(raise_on_failure=True)
            return "initialized"
    except StreamAlreadyInitializedError:
        logger.info(f"Stream {stream_id} already initialized.")
        return "initialized"
    except Exception as e:
        logger.error(f"Failed to deploy/init stream {stream_id}: {e}")
        raise e


class DeployStreamResult(TypedDict):
    """Result of deploying or checking a single stream."""

    stream_id: str
    status: Literal["deployed", "skipped"]
    # Could add in future:
    # tx_deploy_hash: Optional[str]
    # tx_init_hash: Optional[str]
    # error: Optional[str]


class DeployStreamResults(TypedDict):
    """Aggregated results of a stream deployment operation."""

    deployed_count: int
    skipped_count: int


@task(name="Mark Batch as Deployed", retries=DEFAULT_RETRY_ATTEMPTS, retry_delay_seconds=DEFAULT_RETRY_DELAY_SECONDS)
def mark_batch_deployed_task(
    stream_ids: list[str], deployment_state: DeploymentStateBlock, timestamp: datetime
) -> None:
    """
    Mark a batch of streams as deployed in the deployment state.

    Args:
        stream_ids: List of stream IDs that were successfully deployed
        deployment_state: Block for tracking deployment state
        timestamp: UTC timestamp to use for all streams in this batch
    """
    logger = get_run_logger()

    # Skip if no streams to mark
    if not stream_ids:
        logger.debug("No streams to mark as deployed.")
        return

    # Ensure timestamp is UTC
    if timestamp.tzinfo is None or timestamp.tzinfo.utcoffset(timestamp) is None:
        logger.warning("Received timestamp without timezone for marking deployment. Assuming UTC.")
        timestamp = timestamp.replace(tzinfo=timezone.utc)
    elif timestamp.tzinfo != timezone.utc:
        timestamp = timestamp.astimezone(timezone.utc)

    # Mark streams as deployed with the provided timestamp
    try:
        deployment_state.mark_multiple_as_deployed(stream_ids, timestamp)
        logger.debug(f"Marked {len(stream_ids)} streams as deployed at {timestamp.isoformat()}.")
    except Exception as e:
        logger.warning(f"Failed to mark streams as deployed: {e!s}. Continuing with flow execution.", exc_info=True)


@flow(name="Stream Deployment Flow")
def deploy_streams_flow(
    psd_block: PrimitiveSourcesDescriptorBlock,
    tna_block: TNAccessBlock,
    check_stream_state: bool = True,
    is_unix: bool = False,
    max_filter_size: int = 1000,
    batch_size: int = DEFAULT_BATCH_SIZE,
    start_from_batch: int = 0,
    deployment_state: Optional[DeploymentStateBlock] = None,
) -> DeployStreamResults:
    """
    Deploys primitive streams in batches, using state-aware logic for idempotency and efficiency.

    Args:
        psd_block: Provides stream descriptors.
        tna_block: Truflation Network access block.
        check_stream_state: If True, checks each stream's detailed state against TN to minimize unnecessary deploy/init.
        is_unix: Whether streams use Unix timestamps.
        batch_size: Number of streams per batch.
        start_from_batch: Batch index to start from.
        deployment_state: Optional block to track and skip already deployed streams.

    Returns:
        DeployStreamResults: Counts of deployed and skipped streams.

    Why:
        This flow ensures robust, efficient, and idempotent deployment of streams, supporting both
        high-throughput and fine-grained state management scenarios.
    """
    logger = get_run_logger()
    start_time = datetime.now(timezone.utc)
    logger.info(f"Starting stream deployment flow at {start_time.isoformat()}...")
    logger.info(
        f"Parameters: check_stream_state={check_stream_state}, is_unix={is_unix}, "
        f"batch_size={batch_size}, start_from_batch={start_from_batch}, "
        f"deployment_state provided: {deployment_state is not None}"
    )

    # Retrieve all stream descriptors to process.
    try:
        descriptor_df = psd_block.get_descriptor()
        if descriptor_df.empty:
            logger.info("No primitive sources found in the descriptor block. Exiting.")
            return DeployStreamResults(deployed_count=0, skipped_count=0)
        logger.info(f"Retrieved {len(descriptor_df)} stream descriptors.")
    except Exception as e:
        logger.error(f"Failed to retrieve primitive sources: {e!s}", exc_info=True)
        # Cannot proceed without descriptors
        raise e

    total_streams = len(descriptor_df)
    total_deployed = 0
    total_skipped_state = 0
    total_skipped_already_initialized = 0

    num_batches = (len(descriptor_df) + batch_size - 1) // batch_size
    logger.info(f"Processing {total_streams} streams in {num_batches} batches of size {batch_size}.")

    # 3. Iterate through batches
    for i in range(start_from_batch, num_batches):
        batch_start_time = datetime.now(timezone.utc)
        logger.info(f"Processing batch {i+1}/{num_batches}...")

        # Get the current batch DataFrame
        start_index = i * batch_size
        end_index = start_index + batch_size
        current_batch_df = descriptor_df.iloc[start_index:end_index].copy()
        batch_stream_ids = current_batch_df["stream_id"].tolist()
        logger.debug(
            f"Batch {i+1} contains {len(current_batch_df)} streams: {batch_stream_ids[:5]}{'...' if len(batch_stream_ids) > 5 else ''}"
        )

        # Initialize batch-specific variables
        filtered_batch_df = current_batch_df  # Start with the full batch
        skipped_in_batch_state = 0
        successfully_processed_in_batch_ids: list[str] = []  # To track success for marking state later

        # Batch-Level State Block Filtering:
        # Skip streams already marked as deployed in the deployment state block to avoid redundant work.
        if deployment_state is not None:
            logger.debug(f"Checking deployment state for batch {i+1}...")
            deployed_status_dict: dict[str, bool] = {}
            try:
                deployed_status_dict = task_check_deployment_state(
                    deployment_state=deployment_state, stream_ids=batch_stream_ids
                )
                logger.debug(f"State check successful for batch {i+1}.")

                # Filter out streams already marked as deployed
                already_deployed_ids = {stream_id for stream_id, deployed in deployed_status_dict.items() if deployed}

                if already_deployed_ids:
                    initial_batch_count = len(filtered_batch_df)
                    filtered_batch_df = filtered_batch_df[~filtered_batch_df["stream_id"].isin(already_deployed_ids)]
                    skipped_in_batch_state = initial_batch_count - len(filtered_batch_df)
                    total_skipped_state += skipped_in_batch_state
                    logger.info(
                        f"Batch {i+1}: Filtered out {skipped_in_batch_state} streams based on deployment state. "
                        f"{len(filtered_batch_df)} streams remain for processing in this batch."
                    )
                else:
                    logger.debug(f"Batch {i+1}: No streams were marked as deployed in the state block.")

            except Exception as e:
                logger.warning(
                    f"Failed to check deployment state for batch {i+1} after retries: {e!s}. "
                    f"Proceeding without state filtering for this batch.",
                    exc_info=True,
                )
                # Keep filtered_batch_df as the original current_batch_df

        # Check if any streams remain in the batch after filtering
        if filtered_batch_df.empty:
            logger.info(
                f"Batch {i+1}: All streams were filtered out by the deployment state block. Skipping to next batch."
            )
            continue

        # --- Conditional Stream Processing based on check_stream_state ---
        final_wait_futures_map: dict[str, PrefectFuture[Any]] = {}

        if check_stream_state:
            logger.info(f"Batch {i+1}: Processing with check_stream_state=True (Detailed check)")
            try:
                # Build StreamLocatorModel DataFrame for the batch.
                if not filtered_batch_df.empty:
                    batch_locators_df = DataFrame[StreamLocatorModel](
                        {
                            "stream_id": filtered_batch_df["stream_id"],
                            "data_provider": tna_block.current_account,
                        }
                    )
                else:
                    batch_locators_df = create_empty_stream_locator_df()

                if not batch_locators_df.empty:
                    logger.debug(
                        f"Batch {i+1}: Calling task_get_stream_states_divide_conquer for {len(batch_locators_df)} streams."
                    )
                    # Partition streams by detailed state to minimize unnecessary deploy/init.
                    stream_states = task_get_stream_states_divide_conquer(
                        block=tna_block,
                        stream_locators=batch_locators_df,
                        max_filter_size=max_filter_size,
                    )
                    logger.debug(
                        f"Batch {i+1}: State check result: "
                        f"NonDeployed={len(stream_states['non_deployed'])}, "
                        f"DeployedButNotInit={len(stream_states['deployed_but_not_initialized'])}, "
                        f"DeployedAndInit={len(stream_states['deployed_and_initialized'])}"
                    )

                    # Count streams already deployed and initialized, so we can report them as skipped.
                    deployed_and_init_df = stream_states["deployed_and_initialized"]
                    skipped_in_batch_already_initialized = len(deployed_and_init_df)
                    total_skipped_already_initialized += skipped_in_batch_already_initialized

                    # Submit deploy+init for non-deployed streams.
                    non_deployed_df = stream_states["non_deployed"]
                    if not non_deployed_df.empty:
                        logger.info(
                            f"Batch {i+1}: Submitting deploy+init for {len(non_deployed_df)} non-deployed streams."
                        )
                        for stream_id in non_deployed_df["stream_id"].tolist():
                            final_wait_future = task_check_exist_deploy_init.submit(
                                stream_id=stream_id,
                                tna_block=tna_block,
                                is_unix=is_unix,
                                force_init_only=False,
                            )
                            final_wait_futures_map[stream_id] = final_wait_future

                    # Submit init only for deployed but not initialized streams.
                    dep_not_init_df = stream_states["deployed_but_not_initialized"]
                    if not dep_not_init_df.empty:
                        logger.info(
                            f"Batch {i+1}: Submitting init for {len(dep_not_init_df)} deployed but not initialized streams."
                        )
                        for stream_id in dep_not_init_df["stream_id"].tolist():
                            final_wait_future = task_check_exist_deploy_init.submit(
                                stream_id=stream_id,
                                tna_block=tna_block,
                                is_unix=is_unix,
                                force_init_only=True,
                            )
                            final_wait_futures_map[stream_id] = final_wait_future

                else:
                    logger.info(f"Batch {i+1}: No streams remaining in batch after state filtering for detailed check.")

            except Exception as state_check_err:
                logger.error(
                    f"Batch {i+1}: Failed during detailed stream state check (task_get_stream_states_divide_conquer): {state_check_err!s}. Skipping processing for this batch.",
                    exc_info=True,
                )

        else:
            logger.info(f"Batch {i+1}: Processing with check_stream_state=False (Direct deploy/init)")
            logger.info(f"Batch {i+1}: Submitting direct deploy/init tasks for {len(filtered_batch_df)} streams.")
            for _, row in filtered_batch_df.iterrows():
                stream_id = row["stream_id"]
                final_wait_future = task_check_exist_deploy_init.submit(
                    stream_id=stream_id,
                    tna_block=tna_block,
                    is_unix=is_unix,
                    force_init_only=False,
                )
                final_wait_futures_map[stream_id] = final_wait_future

        # Unified Waiting Logic:
        # Wait for all submitted deploy/init tasks to complete, and track which streams succeeded.
        if final_wait_futures_map:
            logger.info(f"Batch {i+1}: Waiting for results of {len(final_wait_futures_map)} submitted tasks...")
            stream_final_status: dict[str, bool] = {}

            for stream_id, future in final_wait_futures_map.items():
                try:
                    result = future.result(raise_on_failure=True)
                    if result in ("deployed", "initialized"):
                        stream_final_status[stream_id] = True
                        logger.debug(f"Batch {i+1}: Stream {stream_id} processed successfully ({result}).")
                except Exception as wait_err:
                    logger.error(f"Batch {i+1}: Failed processing stream {stream_id}: {wait_err!s}", exc_info=True)
                    # Fail fast: re-raise the exception to fail the flow
                    raise

            successfully_processed_in_batch_ids = [sid for sid, success in stream_final_status.items() if success]
            failed_count_batch = len(final_wait_futures_map) - len(successfully_processed_in_batch_ids)
            logger.info(
                f"Batch {i+1}: Processing complete. Successfully processed: {len(successfully_processed_in_batch_ids)}, Failed: {failed_count_batch}"
            )
        else:
            logger.info(f"Batch {i+1}: No tasks submitted or all submission failed.")

        # Mark Batch Deployed:
        # Update the deployment state block for all streams successfully processed in this batch.
        if deployment_state and successfully_processed_in_batch_ids:
            logger.debug(
                f"Batch {i+1}: Marking {len(successfully_processed_in_batch_ids)} streams as deployed in state block."
            )
            current_time = datetime.now(timezone.utc)
            mark_batch_deployed_task.submit(
                stream_ids=successfully_processed_in_batch_ids,
                deployment_state=deployment_state,
                timestamp=current_time,
            )
        elif deployment_state:
            logger.debug(f"Batch {i+1}: No streams successfully processed in this batch, skipping state marking.")

        # Aggregate results for the batch:
        # Update running totals for deployed and skipped streams.
        deployed_in_batch = len(successfully_processed_in_batch_ids)
        total_deployed += deployed_in_batch
        logger.info(
            f"Batch {i+1} aggregated results - Deployed/Initialized this batch: {deployed_in_batch}, Skipped by State: {skipped_in_batch_state}"
        )

        batch_end_time = datetime.now(timezone.utc)
        batch_duration = batch_end_time - batch_start_time
        logger.info(f"Finished processing batch {i+1}/{num_batches}. Duration: {batch_duration}")

    # Final Result Aggregation:
    # The final skipped count includes those skipped by state block and those skipped by TSN checks (already deployed+initialized).
    final_skipped_count = total_skipped_state + total_skipped_already_initialized

    end_time = datetime.now(timezone.utc)
    duration = end_time - start_time
    logger.info(f"Stream deployment flow finished at {end_time.isoformat()}. Duration: {duration}.")
    logger.info(
        f"Flow Summary: Deployed/Initialized={total_deployed}, "
        f"Skipped(StateBlock)={total_skipped_state}, "
        f"Skipped(AlreadyInitialized)={total_skipped_already_initialized}, "
        f"Total Skipped={final_skipped_count} (Total Initially={total_streams})"
    )

    return DeployStreamResults(deployed_count=total_deployed, skipped_count=final_skipped_count)
>>>>>>> 8e6e90a6
<|MERGE_RESOLUTION|>--- conflicted
+++ resolved
@@ -1,4 +1,3 @@
-<<<<<<< HEAD
 """
 Stream Deployment Flow
 
@@ -308,488 +307,4 @@
         f"{skipped_during_processing} skipped during processing)."
     )
 
-    return summary_results
-=======
-"""
-Stream Deployment Flow
-
-This module defines a Prefect flow for robust, idempotent deployment of primitive streams
-using a batch-oriented, state-aware approach. It supports both detailed state checking
-(for efficiency) and a simple deploy+init mode (for simplicity), and integrates with
-an optional deployment state block to avoid redundant work.
-"""
-
-from datetime import datetime, timezone
-from typing import Any, Literal, Optional
-
-from pandera.typing import DataFrame
-from prefect import flow, get_run_logger, task
-from prefect.futures import PrefectFuture
-
-# Import the TN client types and the task to deploy a primitive stream.
-from typing_extensions import TypedDict
-
-from tsn_adapters.blocks.deployment_state import DeploymentStateBlock
-
-# Import the primitive source descriptor interface and data model
-from tsn_adapters.blocks.primitive_source_descriptor import (
-    PrimitiveSourcesDescriptorBlock,
-)
-
-# Import state checking task and helpers
-from tsn_adapters.blocks.stream_filtering import (
-    task_get_stream_states_divide_conquer,
-)
-
-# Import TNAccessBlock and task_wait_for_tx so that we can use its waiting functionality.
-# Import retry helpers
-from tsn_adapters.blocks.tn_access import (
-    DataFrame,
-    StreamAlreadyExistsError,
-    StreamAlreadyInitializedError,  # Re-import locally if needed
-    StreamLocatorModel,  # Re-import locally if needed
-    TNAccessBlock,
-    create_empty_stream_locator_df,
-    task_wait_for_tx,
-)
-from tsn_adapters.common.trufnetwork.models.tn_models import StreamLocatorModel
-from tsn_adapters.common.trufnetwork.tn import task_deploy_primitive, task_init_stream
-from tsn_adapters.utils import cast_future
-
-# Configuration constants
-DEFAULT_RETRY_ATTEMPTS = 3
-DEFAULT_RETRY_DELAY_SECONDS = 5
-DEFAULT_BATCH_SIZE = 500
-
-
-# --- Internal Helper Functions for Task Submission ---
-
-
-@task(
-    name="Check Deployment State",
-    retries=DEFAULT_RETRY_ATTEMPTS,
-    retry_delay_seconds=DEFAULT_RETRY_DELAY_SECONDS,
-    tags=["deployment-state"],
-)
-def task_check_deployment_state(deployment_state: DeploymentStateBlock, stream_ids: list[str]) -> dict[str, bool]:
-    """
-    Checks which streams are already marked as deployed in the deployment state block.
-
-    Args:
-        deployment_state: Block tracking deployment status.
-        stream_ids: List of stream IDs to check.
-
-    Returns:
-        Dict mapping stream IDs to booleans (True if deployed).
-
-    Why:
-        Used to efficiently skip streams that are already deployed, minimizing unnecessary network calls.
-    """
-    logger = get_run_logger()
-    if not stream_ids:
-        logger.debug("No stream IDs provided to check deployment state.")
-        return {}
-    try:
-        logger.debug(f"Checking deployment state for {len(stream_ids)} streams.")
-        result = deployment_state.check_multiple_streams(stream_ids)
-        logger.debug("Deployment state check complete.")
-        return result
-    except Exception as e:
-        logger.error(f"Failed to check deployment state: {e!s}", exc_info=True)
-        raise e
-
-
-@task(
-    retries=3,
-    retry_delay_seconds=5,
-    name="check_exist_deploy_init",
-    tags=["deploy", "init"],
-)
-def task_check_exist_deploy_init(
-    stream_id: str,
-    tna_block: TNAccessBlock,
-    is_unix: bool = False,
-    force_init_only: bool = False,
-) -> Literal["deployed", "initialized"]:
-    """
-    Deploys and/or initializes a stream, handling idempotency and state.
-
-    Args:
-        stream_id: Stream identifier.
-        tna_block: TNAccessBlock for network operations.
-        is_unix: Whether the stream uses Unix timestamps.
-        force_init_only: If True, skips deploy and only attempts initialization.
-
-    Returns:
-        "deployed" if deploy+init succeeded,
-        "initialized" if only init was needed (already existed or force_init_only).
-
-    Raises:
-        Exception: Any unexpected error will propagate and fail the task (and flow),
-        rather than returning a string literal for failure.
-
-    Why:
-        Ensures streams are always initialized, even if already deployed, and allows
-        callers to skip deploy if prior state checks guarantee it.
-    """
-    logger = get_run_logger()
-    try:
-        if force_init_only:
-            logger.info(f"Stream {stream_id}: force_init_only=True, skipping deploy and attempting initialization.")
-            init_future = task_init_stream.submit(stream_id=stream_id, block=tna_block, return_state=False)
-            init_wait_future = task_wait_for_tx.submit(tx_hash=cast_future(init_future), block=tna_block)
-            _ = init_wait_future.result(raise_on_failure=True)
-            return "initialized"
-        try:
-            deploy_future = task_deploy_primitive.submit(stream_id=stream_id, block=tna_block, is_unix=is_unix)
-            deploy_wait_future = task_wait_for_tx.submit(tx_hash=cast_future(deploy_future), block=tna_block)
-            init_future = task_init_stream.submit(
-                stream_id=stream_id, block=tna_block, return_state=False, wait_for=cast_future(deploy_wait_future)
-            )
-            init_wait_future = task_wait_for_tx.submit(tx_hash=cast_future(init_future), block=tna_block)
-            _ = init_wait_future.result(raise_on_failure=True)
-            return "deployed"
-        except StreamAlreadyExistsError:
-            logger.info(f"Stream {stream_id} already exists, attempting initialization.")
-            init_future = task_init_stream.submit(stream_id=stream_id, block=tna_block, return_state=False)
-            init_wait_future = task_wait_for_tx.submit(tx_hash=cast_future(init_future), block=tna_block)
-            _ = init_wait_future.result(raise_on_failure=True)
-            return "initialized"
-    except StreamAlreadyInitializedError:
-        logger.info(f"Stream {stream_id} already initialized.")
-        return "initialized"
-    except Exception as e:
-        logger.error(f"Failed to deploy/init stream {stream_id}: {e}")
-        raise e
-
-
-class DeployStreamResult(TypedDict):
-    """Result of deploying or checking a single stream."""
-
-    stream_id: str
-    status: Literal["deployed", "skipped"]
-    # Could add in future:
-    # tx_deploy_hash: Optional[str]
-    # tx_init_hash: Optional[str]
-    # error: Optional[str]
-
-
-class DeployStreamResults(TypedDict):
-    """Aggregated results of a stream deployment operation."""
-
-    deployed_count: int
-    skipped_count: int
-
-
-@task(name="Mark Batch as Deployed", retries=DEFAULT_RETRY_ATTEMPTS, retry_delay_seconds=DEFAULT_RETRY_DELAY_SECONDS)
-def mark_batch_deployed_task(
-    stream_ids: list[str], deployment_state: DeploymentStateBlock, timestamp: datetime
-) -> None:
-    """
-    Mark a batch of streams as deployed in the deployment state.
-
-    Args:
-        stream_ids: List of stream IDs that were successfully deployed
-        deployment_state: Block for tracking deployment state
-        timestamp: UTC timestamp to use for all streams in this batch
-    """
-    logger = get_run_logger()
-
-    # Skip if no streams to mark
-    if not stream_ids:
-        logger.debug("No streams to mark as deployed.")
-        return
-
-    # Ensure timestamp is UTC
-    if timestamp.tzinfo is None or timestamp.tzinfo.utcoffset(timestamp) is None:
-        logger.warning("Received timestamp without timezone for marking deployment. Assuming UTC.")
-        timestamp = timestamp.replace(tzinfo=timezone.utc)
-    elif timestamp.tzinfo != timezone.utc:
-        timestamp = timestamp.astimezone(timezone.utc)
-
-    # Mark streams as deployed with the provided timestamp
-    try:
-        deployment_state.mark_multiple_as_deployed(stream_ids, timestamp)
-        logger.debug(f"Marked {len(stream_ids)} streams as deployed at {timestamp.isoformat()}.")
-    except Exception as e:
-        logger.warning(f"Failed to mark streams as deployed: {e!s}. Continuing with flow execution.", exc_info=True)
-
-
-@flow(name="Stream Deployment Flow")
-def deploy_streams_flow(
-    psd_block: PrimitiveSourcesDescriptorBlock,
-    tna_block: TNAccessBlock,
-    check_stream_state: bool = True,
-    is_unix: bool = False,
-    max_filter_size: int = 1000,
-    batch_size: int = DEFAULT_BATCH_SIZE,
-    start_from_batch: int = 0,
-    deployment_state: Optional[DeploymentStateBlock] = None,
-) -> DeployStreamResults:
-    """
-    Deploys primitive streams in batches, using state-aware logic for idempotency and efficiency.
-
-    Args:
-        psd_block: Provides stream descriptors.
-        tna_block: Truflation Network access block.
-        check_stream_state: If True, checks each stream's detailed state against TN to minimize unnecessary deploy/init.
-        is_unix: Whether streams use Unix timestamps.
-        batch_size: Number of streams per batch.
-        start_from_batch: Batch index to start from.
-        deployment_state: Optional block to track and skip already deployed streams.
-
-    Returns:
-        DeployStreamResults: Counts of deployed and skipped streams.
-
-    Why:
-        This flow ensures robust, efficient, and idempotent deployment of streams, supporting both
-        high-throughput and fine-grained state management scenarios.
-    """
-    logger = get_run_logger()
-    start_time = datetime.now(timezone.utc)
-    logger.info(f"Starting stream deployment flow at {start_time.isoformat()}...")
-    logger.info(
-        f"Parameters: check_stream_state={check_stream_state}, is_unix={is_unix}, "
-        f"batch_size={batch_size}, start_from_batch={start_from_batch}, "
-        f"deployment_state provided: {deployment_state is not None}"
-    )
-
-    # Retrieve all stream descriptors to process.
-    try:
-        descriptor_df = psd_block.get_descriptor()
-        if descriptor_df.empty:
-            logger.info("No primitive sources found in the descriptor block. Exiting.")
-            return DeployStreamResults(deployed_count=0, skipped_count=0)
-        logger.info(f"Retrieved {len(descriptor_df)} stream descriptors.")
-    except Exception as e:
-        logger.error(f"Failed to retrieve primitive sources: {e!s}", exc_info=True)
-        # Cannot proceed without descriptors
-        raise e
-
-    total_streams = len(descriptor_df)
-    total_deployed = 0
-    total_skipped_state = 0
-    total_skipped_already_initialized = 0
-
-    num_batches = (len(descriptor_df) + batch_size - 1) // batch_size
-    logger.info(f"Processing {total_streams} streams in {num_batches} batches of size {batch_size}.")
-
-    # 3. Iterate through batches
-    for i in range(start_from_batch, num_batches):
-        batch_start_time = datetime.now(timezone.utc)
-        logger.info(f"Processing batch {i+1}/{num_batches}...")
-
-        # Get the current batch DataFrame
-        start_index = i * batch_size
-        end_index = start_index + batch_size
-        current_batch_df = descriptor_df.iloc[start_index:end_index].copy()
-        batch_stream_ids = current_batch_df["stream_id"].tolist()
-        logger.debug(
-            f"Batch {i+1} contains {len(current_batch_df)} streams: {batch_stream_ids[:5]}{'...' if len(batch_stream_ids) > 5 else ''}"
-        )
-
-        # Initialize batch-specific variables
-        filtered_batch_df = current_batch_df  # Start with the full batch
-        skipped_in_batch_state = 0
-        successfully_processed_in_batch_ids: list[str] = []  # To track success for marking state later
-
-        # Batch-Level State Block Filtering:
-        # Skip streams already marked as deployed in the deployment state block to avoid redundant work.
-        if deployment_state is not None:
-            logger.debug(f"Checking deployment state for batch {i+1}...")
-            deployed_status_dict: dict[str, bool] = {}
-            try:
-                deployed_status_dict = task_check_deployment_state(
-                    deployment_state=deployment_state, stream_ids=batch_stream_ids
-                )
-                logger.debug(f"State check successful for batch {i+1}.")
-
-                # Filter out streams already marked as deployed
-                already_deployed_ids = {stream_id for stream_id, deployed in deployed_status_dict.items() if deployed}
-
-                if already_deployed_ids:
-                    initial_batch_count = len(filtered_batch_df)
-                    filtered_batch_df = filtered_batch_df[~filtered_batch_df["stream_id"].isin(already_deployed_ids)]
-                    skipped_in_batch_state = initial_batch_count - len(filtered_batch_df)
-                    total_skipped_state += skipped_in_batch_state
-                    logger.info(
-                        f"Batch {i+1}: Filtered out {skipped_in_batch_state} streams based on deployment state. "
-                        f"{len(filtered_batch_df)} streams remain for processing in this batch."
-                    )
-                else:
-                    logger.debug(f"Batch {i+1}: No streams were marked as deployed in the state block.")
-
-            except Exception as e:
-                logger.warning(
-                    f"Failed to check deployment state for batch {i+1} after retries: {e!s}. "
-                    f"Proceeding without state filtering for this batch.",
-                    exc_info=True,
-                )
-                # Keep filtered_batch_df as the original current_batch_df
-
-        # Check if any streams remain in the batch after filtering
-        if filtered_batch_df.empty:
-            logger.info(
-                f"Batch {i+1}: All streams were filtered out by the deployment state block. Skipping to next batch."
-            )
-            continue
-
-        # --- Conditional Stream Processing based on check_stream_state ---
-        final_wait_futures_map: dict[str, PrefectFuture[Any]] = {}
-
-        if check_stream_state:
-            logger.info(f"Batch {i+1}: Processing with check_stream_state=True (Detailed check)")
-            try:
-                # Build StreamLocatorModel DataFrame for the batch.
-                if not filtered_batch_df.empty:
-                    batch_locators_df = DataFrame[StreamLocatorModel](
-                        {
-                            "stream_id": filtered_batch_df["stream_id"],
-                            "data_provider": tna_block.current_account,
-                        }
-                    )
-                else:
-                    batch_locators_df = create_empty_stream_locator_df()
-
-                if not batch_locators_df.empty:
-                    logger.debug(
-                        f"Batch {i+1}: Calling task_get_stream_states_divide_conquer for {len(batch_locators_df)} streams."
-                    )
-                    # Partition streams by detailed state to minimize unnecessary deploy/init.
-                    stream_states = task_get_stream_states_divide_conquer(
-                        block=tna_block,
-                        stream_locators=batch_locators_df,
-                        max_filter_size=max_filter_size,
-                    )
-                    logger.debug(
-                        f"Batch {i+1}: State check result: "
-                        f"NonDeployed={len(stream_states['non_deployed'])}, "
-                        f"DeployedButNotInit={len(stream_states['deployed_but_not_initialized'])}, "
-                        f"DeployedAndInit={len(stream_states['deployed_and_initialized'])}"
-                    )
-
-                    # Count streams already deployed and initialized, so we can report them as skipped.
-                    deployed_and_init_df = stream_states["deployed_and_initialized"]
-                    skipped_in_batch_already_initialized = len(deployed_and_init_df)
-                    total_skipped_already_initialized += skipped_in_batch_already_initialized
-
-                    # Submit deploy+init for non-deployed streams.
-                    non_deployed_df = stream_states["non_deployed"]
-                    if not non_deployed_df.empty:
-                        logger.info(
-                            f"Batch {i+1}: Submitting deploy+init for {len(non_deployed_df)} non-deployed streams."
-                        )
-                        for stream_id in non_deployed_df["stream_id"].tolist():
-                            final_wait_future = task_check_exist_deploy_init.submit(
-                                stream_id=stream_id,
-                                tna_block=tna_block,
-                                is_unix=is_unix,
-                                force_init_only=False,
-                            )
-                            final_wait_futures_map[stream_id] = final_wait_future
-
-                    # Submit init only for deployed but not initialized streams.
-                    dep_not_init_df = stream_states["deployed_but_not_initialized"]
-                    if not dep_not_init_df.empty:
-                        logger.info(
-                            f"Batch {i+1}: Submitting init for {len(dep_not_init_df)} deployed but not initialized streams."
-                        )
-                        for stream_id in dep_not_init_df["stream_id"].tolist():
-                            final_wait_future = task_check_exist_deploy_init.submit(
-                                stream_id=stream_id,
-                                tna_block=tna_block,
-                                is_unix=is_unix,
-                                force_init_only=True,
-                            )
-                            final_wait_futures_map[stream_id] = final_wait_future
-
-                else:
-                    logger.info(f"Batch {i+1}: No streams remaining in batch after state filtering for detailed check.")
-
-            except Exception as state_check_err:
-                logger.error(
-                    f"Batch {i+1}: Failed during detailed stream state check (task_get_stream_states_divide_conquer): {state_check_err!s}. Skipping processing for this batch.",
-                    exc_info=True,
-                )
-
-        else:
-            logger.info(f"Batch {i+1}: Processing with check_stream_state=False (Direct deploy/init)")
-            logger.info(f"Batch {i+1}: Submitting direct deploy/init tasks for {len(filtered_batch_df)} streams.")
-            for _, row in filtered_batch_df.iterrows():
-                stream_id = row["stream_id"]
-                final_wait_future = task_check_exist_deploy_init.submit(
-                    stream_id=stream_id,
-                    tna_block=tna_block,
-                    is_unix=is_unix,
-                    force_init_only=False,
-                )
-                final_wait_futures_map[stream_id] = final_wait_future
-
-        # Unified Waiting Logic:
-        # Wait for all submitted deploy/init tasks to complete, and track which streams succeeded.
-        if final_wait_futures_map:
-            logger.info(f"Batch {i+1}: Waiting for results of {len(final_wait_futures_map)} submitted tasks...")
-            stream_final_status: dict[str, bool] = {}
-
-            for stream_id, future in final_wait_futures_map.items():
-                try:
-                    result = future.result(raise_on_failure=True)
-                    if result in ("deployed", "initialized"):
-                        stream_final_status[stream_id] = True
-                        logger.debug(f"Batch {i+1}: Stream {stream_id} processed successfully ({result}).")
-                except Exception as wait_err:
-                    logger.error(f"Batch {i+1}: Failed processing stream {stream_id}: {wait_err!s}", exc_info=True)
-                    # Fail fast: re-raise the exception to fail the flow
-                    raise
-
-            successfully_processed_in_batch_ids = [sid for sid, success in stream_final_status.items() if success]
-            failed_count_batch = len(final_wait_futures_map) - len(successfully_processed_in_batch_ids)
-            logger.info(
-                f"Batch {i+1}: Processing complete. Successfully processed: {len(successfully_processed_in_batch_ids)}, Failed: {failed_count_batch}"
-            )
-        else:
-            logger.info(f"Batch {i+1}: No tasks submitted or all submission failed.")
-
-        # Mark Batch Deployed:
-        # Update the deployment state block for all streams successfully processed in this batch.
-        if deployment_state and successfully_processed_in_batch_ids:
-            logger.debug(
-                f"Batch {i+1}: Marking {len(successfully_processed_in_batch_ids)} streams as deployed in state block."
-            )
-            current_time = datetime.now(timezone.utc)
-            mark_batch_deployed_task.submit(
-                stream_ids=successfully_processed_in_batch_ids,
-                deployment_state=deployment_state,
-                timestamp=current_time,
-            )
-        elif deployment_state:
-            logger.debug(f"Batch {i+1}: No streams successfully processed in this batch, skipping state marking.")
-
-        # Aggregate results for the batch:
-        # Update running totals for deployed and skipped streams.
-        deployed_in_batch = len(successfully_processed_in_batch_ids)
-        total_deployed += deployed_in_batch
-        logger.info(
-            f"Batch {i+1} aggregated results - Deployed/Initialized this batch: {deployed_in_batch}, Skipped by State: {skipped_in_batch_state}"
-        )
-
-        batch_end_time = datetime.now(timezone.utc)
-        batch_duration = batch_end_time - batch_start_time
-        logger.info(f"Finished processing batch {i+1}/{num_batches}. Duration: {batch_duration}")
-
-    # Final Result Aggregation:
-    # The final skipped count includes those skipped by state block and those skipped by TSN checks (already deployed+initialized).
-    final_skipped_count = total_skipped_state + total_skipped_already_initialized
-
-    end_time = datetime.now(timezone.utc)
-    duration = end_time - start_time
-    logger.info(f"Stream deployment flow finished at {end_time.isoformat()}. Duration: {duration}.")
-    logger.info(
-        f"Flow Summary: Deployed/Initialized={total_deployed}, "
-        f"Skipped(StateBlock)={total_skipped_state}, "
-        f"Skipped(AlreadyInitialized)={total_skipped_already_initialized}, "
-        f"Total Skipped={final_skipped_count} (Total Initially={total_streams})"
-    )
-
-    return DeployStreamResults(deployed_count=total_deployed, skipped_count=final_skipped_count)
->>>>>>> 8e6e90a6
+    return summary_results