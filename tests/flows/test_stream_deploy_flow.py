--- conflicted
+++ resolved
@@ -1,16 +1,15 @@
 from datetime import datetime, timezone
-import logging
 from typing import Any, Optional
 from unittest.mock import MagicMock
 
 import pandas as pd
 from pandera.typing import DataFrame
-from prefect import flow
 from prefect.futures import PrefectFuture
-from pydantic import ConfigDict
+from pydantic import ConfigDict, SecretStr
 import pytest
-from pytest import FixtureRequest, LogCaptureFixture, MonkeyPatch
-from tests.utils.fake_tn_access import FakeTNAccessBlock
+from pytest import FixtureRequest, MonkeyPatch
+import trufnetwork_sdk_c_bindings.exports as truf_sdk  # type: ignore
+import trufnetwork_sdk_py.client as tn_client  # type: ignore
 
 from tsn_adapters.blocks.deployment_state import DeploymentStateBlock, DeploymentStateModel
 from tsn_adapters.blocks.primitive_source_descriptor import (
@@ -18,100 +17,444 @@
     PrimitiveSourcesDescriptorBlock,
 )
 from tsn_adapters.blocks.shared_types import StreamLocatorModel
-from tsn_adapters.blocks.stream_filtering import StreamStatesResult
-from tsn_adapters.blocks.tn_access import StreamAlreadyExistsError
+from tsn_adapters.blocks.tn_access import TNAccessBlock
 from tsn_adapters.flows.stream_deploy_flow import (
     deploy_streams_flow,
     mark_batch_deployed_task,
-    task_check_deployment_state,
-    task_check_exist_deploy_init,
 )
 
 
-class LoggingFakeTNAccessBlock(FakeTNAccessBlock):
-    def __init__(
-        self,
-        existing_streams: set[str] | None = None,
-        initialized_streams: set[str] | None = None,
-        error_on: dict[str, Any] | None = None,
-    ):
-        print("[TEST LOG] LoggingFakeTNAccessBlock.__init__ called")
-        super().__init__(existing_streams=existing_streams, initialized_streams=initialized_streams, error_on=error_on)
-
-    def deploy_stream(self, stream_id: str, stream_type: str = "primitive", wait: bool = True, **kwargs: object) -> str:
-        print(f"[TEST LOG] FakeTNAccessBlock.deploy_stream called for: {stream_id}")
-        return super().deploy_stream(stream_id, stream_type, wait=wait, **kwargs)
-
-    def init_stream(self, stream_id: str, wait: bool = True, **kwargs: object) -> str:
-        print(f"[TEST LOG] FakeTNAccessBlock.init_stream called for: {stream_id}")
-        return super().init_stream(stream_id, wait=wait, **kwargs)
-
-    def wait_for_tx(self, tx_hash: str, **kwargs: object) -> None:
-        print(f"[TEST LOG] FakeTNAccessBlock.wait_for_tx called for: {tx_hash}")
-        super().wait_for_tx(tx_hash, **kwargs)
-
-
-class ErrorBlock(LoggingFakeTNAccessBlock):
-    def __init__(
-        self,
-        existing_streams: Optional[set[str]] = None,
-        initialized_streams: Optional[set[str]] = None,
-        error_on: Optional[dict[str, Any]] = None,
-    ):
-        print("[TEST LOG] ErrorBlock.__init__ called")
-        super().__init__(existing_streams=existing_streams, initialized_streams=initialized_streams, error_on=error_on)
-
-    def deploy_stream(self, stream_id: str, stream_type: str = "primitive", wait: bool = True, **kwargs: object) -> str:
-        print(f"[TEST LOG] ErrorBlock.deploy_stream called for: {stream_id}")
-        raise StreamAlreadyExistsError(stream_id)
-
-    def init_stream(self, stream_id: str, wait: bool = True, **kwargs: object) -> str:
-        print(f"[TEST LOG] ErrorBlock.init_stream called for: {stream_id}")
-        return "init_tx_hash"
-
-
-<<<<<<< HEAD
+class TestPrimitiveSourcesDescriptor(PrimitiveSourcesDescriptorBlock):
+    """Test implementation of PrimitiveSourcesDescriptorBlock that can generate a configurable number of streams."""
+
+    model_config = ConfigDict(ignored_types=(object,))
+    num_streams: int = 3
+
+    def get_descriptor(self) -> DataFrame[PrimitiveSourceDataModel]:
+        data = {
+            "stream_id": [f"stream_{i}" for i in range(self.num_streams)],
+            "source_id": [f"src_{i}" for i in range(self.num_streams)],
+            "source_type": ["type1" for _ in range(self.num_streams)],
+        }
+        return DataFrame[PrimitiveSourceDataModel](pd.DataFrame(data))
+
+
+class TestTNClient(tn_client.TNClient):
+    """Test implementation of TNClient that tracks deployed streams and can be initialized with existing streams."""
+
+    def __init__(self, existing_streams: set[str] | None = None):
+        # We don't call super().__init__ to avoid real client initialization
+        if existing_streams is None:
+            existing_streams = set()
+        self.existing_streams = existing_streams
+        self.deployed_streams: list[str] = []
+        # Set a dummy client to satisfy TNClient's expectations
+        self.client = object()
+
+    def get_current_account(self) -> str:
+        return "dummy_account"
+
+    def stream_exists(self, stream_id: str, data_provider: Optional[str] = None) -> bool:
+        # Check if the stream exists in either existing_streams or deployed_streams
+        return stream_id in self.existing_streams
+
+    def deploy_stream(self, stream_id: str, stream_type: str = truf_sdk.StreamTypePrimitive, wait: bool = True) -> str:
+        # Instead of calling the real SDK, we just track that the stream was deployed
+        self.deployed_streams.append(stream_id)
+        self.existing_streams.add(stream_id)
+        return "dummy_tx_hash"
+
     def wait_for_tx(self, tx_hash: str) -> None:
         if tx_hash == "failed_tx_hash":
             raise Exception("Failed to deploy stream")
         pass
-=======
-# --- Helper Functions ---
-
->>>>>>> 32bed7de
-
-# Helper to create a mock PrefectFuture that returns a value or raises an exception
-def create_mock_prefect_future(return_value: Any = None, side_effect: Optional[Exception] = None) -> PrefectFuture[Any]:
-    """Creates a mock PrefectFuture that resolves to a given value or raises an exception."""
-    mock_future = MagicMock(spec=PrefectFuture)
-    if side_effect:
-        mock_future.result.side_effect = side_effect
-    else:
-        mock_future.result.return_value = return_value
-    return mock_future
-
-
-# Helper to create a mock StreamStatesResult
-def create_mock_stream_states_result(
-    non_deployed: list[str],
-    deployed_but_not_initialized: list[str],
-    deployed_and_initialized: list[str],
-    account: str = "dummy_account",
-) -> StreamStatesResult:
-    """Creates a mock StreamStatesResult TypedDict for testing."""
-
-    def _create_df(stream_ids: list[str]) -> DataFrame[StreamLocatorModel]:
-        if not stream_ids:
-            return DataFrame[StreamLocatorModel](pd.DataFrame(columns=["stream_id", "data_provider"]))
-        return DataFrame[StreamLocatorModel](pd.DataFrame({"stream_id": stream_ids, "data_provider": account}))
-
-    return StreamStatesResult(
-        non_deployed=_create_df(non_deployed),
-        deployed_but_not_initialized=_create_df(deployed_but_not_initialized),
-        deployed_and_initialized=_create_df(deployed_and_initialized),
-        depth=0,
-        fallback_used=False,
-    )
+
+
+class TestTNAccessBlock(TNAccessBlock):
+    """Test implementation of TNAccessBlock for testing."""
+
+    def __init__(self, existing_streams: set[str] | None = None):
+        super().__init__(
+            tn_provider="", tn_private_key=SecretStr(""), helper_contract_name="", helper_contract_deployer=None
+        )
+        self._test_client = TestTNClient(existing_streams=existing_streams)
+
+    def set_existing_streams(self, existing_streams: set[str]) -> None:
+        """Set the streams that exist in TN for testing."""
+        self._test_client = TestTNClient(existing_streams=existing_streams)
+
+    @property
+    def client(self) -> tn_client.TNClient:
+        """Override client property to return our test client instead of creating a real one."""
+        return self._test_client
+
+
+class TestDeploymentStateBlock(DeploymentStateBlock):
+    """Test implementation of DeploymentStateBlock for testing."""
+
+    model_config = ConfigDict(ignored_types=(object,), extra="allow")
+
+    def __init__(self, predeployed_streams: set[str] | None = None):
+        super().__init__()
+        # Store which streams have been marked as deployed
+        self._deployed_streams: dict[str, bool] = (
+            {} if predeployed_streams is None else {s: True for s in predeployed_streams}
+        )
+        self._marked_streams: list[tuple[list[str], datetime]] = []
+
+    def has_been_deployed(self, stream_id: str) -> bool:
+        """Check if a stream has been marked as deployed."""
+        return self._deployed_streams.get(stream_id, False)
+
+    def check_multiple_streams(self, stream_ids: list[str]) -> dict[str, bool]:
+        """Check deployment status for multiple streams."""
+        return {stream_id: self._deployed_streams.get(stream_id, False) for stream_id in stream_ids}
+
+    def mark_as_deployed(self, stream_id: str, timestamp: datetime) -> None:
+        """Mark a stream as deployed."""
+        self._deployed_streams[stream_id] = True
+        self._marked_streams.append(([stream_id], timestamp))
+
+    def mark_multiple_as_deployed(self, stream_ids: list[str], timestamp: datetime) -> None:
+        """Mark multiple streams as deployed with a single timestamp."""
+        for stream_id in stream_ids:
+            self._deployed_streams[stream_id] = True
+        self._marked_streams.append((stream_ids, timestamp))
+
+    def get_deployment_states(self) -> DataFrame[DeploymentStateModel]:
+        """Not implemented for testing."""
+        raise NotImplementedError("This method is not implemented for testing")
+
+    def update_deployment_states(self, states: DataFrame[DeploymentStateModel]) -> None:
+        """Not implemented for testing."""
+        raise NotImplementedError("This method is not implemented for testing")
+
+    @property
+    def deployed_streams(self) -> dict[str, bool]:
+        """Get the dictionary of deployed streams."""
+        return self._deployed_streams
+
+    @deployed_streams.setter
+    def deployed_streams(self, value: dict[str, bool]) -> None:
+        """Set the dictionary of deployed streams."""
+        self._deployed_streams = value
+
+    @property
+    def marked_streams(self) -> list[tuple[list[str], datetime]]:
+        """Get the list of marked streams."""
+        return self._marked_streams
+
+
+@pytest.fixture
+def tn_access_block() -> TestTNAccessBlock:
+    """Fixture that provides a TestTNAccessBlock with no existing streams."""
+    return TestTNAccessBlock(existing_streams=set())
+
+
+@pytest.fixture
+def primitive_descriptor(request: FixtureRequest) -> TestPrimitiveSourcesDescriptor:
+    """Fixture that provides a TestPrimitiveSourcesDescriptor with configurable number of streams."""
+    num_streams = getattr(request, "param", 3)  # Default to 3 streams if not parameterized
+    return TestPrimitiveSourcesDescriptor(num_streams=num_streams)
+
+
+@pytest.fixture
+def deployment_state_block(request: FixtureRequest) -> TestDeploymentStateBlock:
+    """Fixture that provides a TestDeploymentStateBlock with configurable predeployed streams."""
+    predeployed_streams: set[str] = getattr(request, "param", set[str]())  # Default to no predeployed streams
+    return TestDeploymentStateBlock(predeployed_streams=predeployed_streams)
+
+
+@pytest.mark.usefixtures("prefect_test_fixture")
+def test_deploy_streams_flow_all_new(
+    tn_access_block: TestTNAccessBlock, primitive_descriptor: TestPrimitiveSourcesDescriptor
+) -> None:
+    """Test that all streams are deployed when none exist."""
+    results = deploy_streams_flow(psd_block=primitive_descriptor, tna_block=tn_access_block)
+
+    # All three streams should be deployed
+    assert results["deployed_count"] == 3
+    assert results["skipped_count"] == 0
+
+    # Verify the actual streams that were deployed
+    client = tn_access_block.client
+    assert isinstance(client, TestTNClient)  # Type check for mypy
+    assert set(client.deployed_streams) == {"stream_0", "stream_1", "stream_2"}
+
+
+@pytest.mark.usefixtures("prefect_test_fixture")
+def test_deploy_streams_flow_with_existing() -> None:
+    """Test that only non-existing streams are deployed when some already exist."""
+    # Create TNAccessBlock with some existing streams
+    existing_streams = {"stream_0", "stream_2"}  # First and last streams exist
+    tn_access_block = TestTNAccessBlock(existing_streams=existing_streams)
+
+    # Create descriptor with 3 streams
+    primitive_descriptor = TestPrimitiveSourcesDescriptor(num_streams=3)
+
+    results = deploy_streams_flow(psd_block=primitive_descriptor, tna_block=tn_access_block)
+
+    # Only stream_1 should be deployed, others should be skipped
+    assert results["deployed_count"] == 1
+    assert results["skipped_count"] == 2
+
+    # Verify the actual streams that were deployed
+    client = tn_access_block.client
+    assert isinstance(client, TestTNClient)  # Type check for mypy
+    assert client.deployed_streams == ["stream_1"]  # Changed from len check to exact match
+
+
+@pytest.mark.usefixtures("prefect_test_fixture")
+def test_deploy_streams_flow_with_deployment_state(
+    tn_access_block: TestTNAccessBlock,
+    primitive_descriptor: TestPrimitiveSourcesDescriptor,
+    deployment_state_block: TestDeploymentStateBlock,
+    monkeypatch: MonkeyPatch,
+) -> None:
+    """Test that the flow uses deployment state to filter and mark streams."""
+    # Pre-mark stream_0 as deployed
+    deployment_state_block.deployed_streams = {"stream_0": True}
+
+    # Configure TN to have stream_0 exist (so it will be filtered out)
+    tn_access_block.set_existing_streams({"stream_0"})
+
+    # --- Mock the batch filter task ---
+    mock_filter_submit = MagicMock(return_value=create_mock_filter_future(existing_stream_ids=["stream_0"]))
+    monkeypatch.setattr(
+        "tsn_adapters.flows.stream_deploy_flow.task_filter_batch_initialized_streams.submit", mock_filter_submit
+    )
+    # --- End Mock ---
+
+    # --- Mock the batch mark task submission to run synchronously ---
+    def mock_mark_submit(*args: Any, **kwargs: Any) -> PrefectFuture[None]:
+        # Directly call the marking logic on the provided state block
+        stream_ids = kwargs.get("stream_ids", [])
+        state_block = kwargs.get("deployment_state")
+        timestamp = kwargs.get("timestamp")
+        if state_block and stream_ids and timestamp:
+            # Simulate the task's core logic
+            if timestamp.tzinfo is None or timestamp.tzinfo.utcoffset(timestamp) is None:
+                timestamp = timestamp.replace(tzinfo=timezone.utc)
+            elif timestamp.tzinfo != timezone.utc:
+                timestamp = timestamp.astimezone(timezone.utc)
+            state_block.mark_multiple_as_deployed(stream_ids, timestamp)
+        # Return a dummy future-like object if needed, though not strictly necessary here
+        mock_future = MagicMock(spec=PrefectFuture)
+        mock_future.result.return_value = None
+        return mock_future
+
+    monkeypatch.setattr("tsn_adapters.flows.stream_deploy_flow.mark_batch_deployed_task.submit", mock_mark_submit)
+    # --- End Mock ---
+
+    # Run flow with deployment state
+    results = deploy_streams_flow(
+        psd_block=primitive_descriptor, tna_block=tn_access_block, deployment_state=deployment_state_block
+    )
+
+    # Only streams 1 and 2 should be deployed, stream_0 should be skipped due to deployment state
+    assert results["deployed_count"] == 2
+    assert results["skipped_count"] == 1
+
+    # Verify that only streams 1 and 2 were deployed
+    client = tn_access_block.client
+    assert isinstance(client, TestTNClient)  # Type check for mypy
+    assert set(client.deployed_streams) == {"stream_1", "stream_2"}
+
+    # Verify that streams 1 and 2 were marked as deployed in the deployment state
+    for stream_id in ["stream_1", "stream_2"]:
+        assert deployment_state_block.deployed_streams.get(
+            stream_id, False
+        ), f"Stream {stream_id} was not marked deployed"
+
+    # Verify that the mark_multiple_as_deployed method was called
+    assert len(deployment_state_block.marked_streams) > 0
+    # The first element is the list of stream IDs, check that it contains the expected streams
+    stream_ids_list = deployment_state_block.marked_streams[0][0]
+    assert set(stream_ids_list) == {"stream_1", "stream_2"}
+
+
+@pytest.mark.usefixtures("prefect_test_fixture")
+def test_deploy_streams_flow_all_deployed_in_state(
+    tn_access_block: TestTNAccessBlock, primitive_descriptor: TestPrimitiveSourcesDescriptor, monkeypatch: MonkeyPatch
+) -> None:
+    """Test that if all streams are already deployed in the state, none are deployed."""
+    # Create a deployment state with all streams already deployed
+    deployment_state_block = TestDeploymentStateBlock(predeployed_streams={"stream_0", "stream_1", "stream_2"})
+
+    # Configure TN to have all streams exist (so they will all be filtered out)
+    tn_access_block.set_existing_streams({"stream_0", "stream_1", "stream_2"})
+
+    # --- Mock the batch filter task ---
+    mock_filter_submit = MagicMock(
+        return_value=create_mock_filter_future(existing_stream_ids=["stream_0", "stream_1", "stream_2"])
+    )
+    monkeypatch.setattr(
+        "tsn_adapters.flows.stream_deploy_flow.task_filter_batch_initialized_streams.submit", mock_filter_submit
+    )
+    # --- End Mock ---
+
+    # --- Mock the batch mark task submission (shouldn't be called, but good practice) ---
+    mock_mark_submit = MagicMock()
+    monkeypatch.setattr("tsn_adapters.flows.stream_deploy_flow.mark_batch_deployed_task.submit", mock_mark_submit)
+    # --- End Mock ---
+
+    # Run flow with deployment state
+    results = deploy_streams_flow(
+        psd_block=primitive_descriptor, tna_block=tn_access_block, deployment_state=deployment_state_block
+    )
+
+    # All streams should be skipped due to deployment state
+    assert results["deployed_count"] == 0
+    assert results["skipped_count"] == 3
+
+    # Verify that no streams were deployed
+    client = tn_access_block.client
+    assert isinstance(client, TestTNClient)  # Type check for mypy
+    assert len(client.deployed_streams) == 0
+
+    # Verify that no streams were marked as deployed in the deployment state
+    assert len(deployment_state_block.marked_streams) == 0
+    mock_mark_submit.assert_not_called()  # Verify the mock submit wasn't called
+
+
+@pytest.mark.usefixtures("prefect_test_fixture")
+def test_deploy_streams_flow_backward_compatibility(
+    tn_access_block: TestTNAccessBlock, primitive_descriptor: TestPrimitiveSourcesDescriptor
+) -> None:
+    """Test that the flow still works without a deployment state (backward compatibility)."""
+    # Run flow without deployment state
+    results = deploy_streams_flow(psd_block=primitive_descriptor, tna_block=tn_access_block)
+
+    # All three streams should be deployed
+    assert results["deployed_count"] == 3
+    assert results["skipped_count"] == 0
+
+    # Verify the actual streams that were deployed
+    client = tn_access_block.client
+    assert isinstance(client, TestTNClient)  # Type check for mypy
+    assert set(client.deployed_streams) == {"stream_0", "stream_1", "stream_2"}
+
+
+@pytest.mark.usefixtures("prefect_test_fixture")
+def test_filter_deployed_streams_task(
+    primitive_descriptor: TestPrimitiveSourcesDescriptor, tn_access_block: TestTNAccessBlock, monkeypatch: MonkeyPatch
+) -> None:
+    """Test that filter_deployed_streams_task correctly filters streams."""
+    # Create a deployment state with stream_0 already deployed
+    deployment_state = TestDeploymentStateBlock(predeployed_streams={"stream_0"})
+
+    # Verify deployment state has stream_0 marked as deployed
+    assert deployment_state.has_been_deployed("stream_0")
+    assert deployment_state.check_multiple_streams(["stream_0"])["stream_0"]
+
+    # Get descriptor DataFrame
+    descriptor_df = primitive_descriptor.get_descriptor()
+
+    # Configure TN to have stream_0 exist (important for verification)
+    tn_access_block.set_existing_streams({"stream_0"})
+
+    # --- Mock the batch filter task ---
+    # It will be called with stream_0, and since it exists, it should return stream_0
+    mock_submit = MagicMock(return_value=create_mock_filter_future(existing_stream_ids=["stream_0"]))
+    monkeypatch.setattr(
+        "tsn_adapters.flows.stream_deploy_flow.task_filter_batch_initialized_streams.submit", mock_submit
+    )
+    # --- End Mock ---
+
+    # Apply filter
+    filtered_df = filter_deployed_streams_task(
+        descriptor_df=descriptor_df, deployment_state=deployment_state, tna_block=tn_access_block
+    )
+
+    # Check that stream_0 is filtered out
+    filtered_stream_ids: list[str] = filtered_df["stream_id"].tolist()
+    assert "stream_0" not in filtered_stream_ids
+    assert "stream_1" in filtered_stream_ids
+    assert "stream_2" in filtered_stream_ids
+    assert len(filtered_df) == 2
+
+
+@pytest.mark.usefixtures("prefect_test_fixture")
+def test_filter_deployed_streams_task_with_tn_verification(
+    primitive_descriptor: TestPrimitiveSourcesDescriptor, monkeypatch: MonkeyPatch
+) -> None:
+    """Test that filter_deployed_streams_task verifies deployment with TN."""
+    # Create a deployment state with all streams already deployed
+    deployment_state = TestDeploymentStateBlock(predeployed_streams={"stream_0", "stream_1", "stream_2"})
+
+    # Verify all streams are marked as deployed in the deployment state
+    for stream_id in ["stream_0", "stream_1", "stream_2"]:
+        assert deployment_state.has_been_deployed(stream_id)
+
+    # Create TN access block with only stream_0 existing in TN
+    tn_access_block = TestTNAccessBlock(existing_streams={"stream_0"})
+
+    # Get descriptor DataFrame
+    descriptor_df = primitive_descriptor.get_descriptor()
+
+    # --- Mock the batch filter task ---
+    # It will be called with stream_0, stream_1, stream_2.
+    # Since only stream_0 exists in TN, it should return only stream_0.
+    mock_submit = MagicMock(return_value=create_mock_filter_future(existing_stream_ids=["stream_0"]))
+    monkeypatch.setattr(
+        "tsn_adapters.flows.stream_deploy_flow.task_filter_batch_initialized_streams.submit", mock_submit
+    )
+    # --- End Mock ---
+
+    # Apply filter
+    filtered_df = filter_deployed_streams_task(
+        descriptor_df=descriptor_df, deployment_state=deployment_state, tna_block=tn_access_block
+    )
+
+    # Check that only stream_0 is filtered out (marked as deployed AND exists in TN)
+    # stream_1 and stream_2 should still be in the filtered_df because they're marked as
+    # deployed but don't exist in TN (as simulated by the mock)
+    filtered_stream_ids: list[str] = filtered_df["stream_id"].tolist()
+    assert "stream_0" not in filtered_stream_ids
+    assert "stream_1" in filtered_stream_ids
+    assert "stream_2" in filtered_stream_ids
+    assert len(filtered_df) == 2
+
+
+@pytest.mark.usefixtures("prefect_test_fixture")
+def test_mark_batch_deployed_task() -> None:
+    """Test that mark_batch_deployed_task correctly marks streams as deployed."""
+    # Create a deployment state
+    deployment_state = TestDeploymentStateBlock()
+
+    # Create a timestamp (ensure it's UTC)
+    timestamp = datetime.now(timezone.utc)
+
+    # Mark streams as deployed
+    mark_batch_deployed_task(
+        stream_ids=["stream_1", "stream_2"], deployment_state=deployment_state, timestamp=timestamp
+    )
+
+    # Verify that the streams were marked as deployed
+    assert deployment_state.deployed_streams.get("stream_1", False)
+    assert deployment_state.deployed_streams.get("stream_2", False)
+
+    # Verify that mark_multiple_as_deployed was called with the correct arguments
+    assert len(deployment_state.marked_streams) == 1
+    marked_stream_ids, marked_timestamp = deployment_state.marked_streams[0]
+    assert set(marked_stream_ids) == {"stream_1", "stream_2"}
+    assert marked_timestamp == timestamp
+
+
+@pytest.mark.usefixtures("prefect_test_fixture")
+def test_mark_batch_deployed_task_empty_list() -> None:
+    """Test that mark_batch_deployed_task handles empty stream list correctly."""
+    # Create a deployment state
+    deployment_state = TestDeploymentStateBlock()
+
+    # Create a timestamp
+    timestamp = datetime.now()
+
+    # Mark empty list of streams as deployed
+    mark_batch_deployed_task(stream_ids=[], deployment_state=deployment_state, timestamp=timestamp)
+
+    # Verify that no streams were marked as deployed
+    assert len(deployment_state.marked_streams) == 0
 
 
 # Helper to create a mock future for the batch filter task
@@ -127,724 +470,5 @@
     return mock_future
 
 
-class TestPrimitiveSourcesDescriptor(PrimitiveSourcesDescriptorBlock):
-    """Test implementation of PrimitiveSourcesDescriptorBlock that can generate a configurable number of streams."""
-
-    model_config = ConfigDict(ignored_types=(object,))
-    num_streams: int = 3
-
-    def get_descriptor(self) -> DataFrame[PrimitiveSourceDataModel]:
-        data = {
-            "stream_id": [f"stream_{i}" for i in range(self.num_streams)],
-            "source_id": [f"src_{i}" for i in range(self.num_streams)],
-            "source_type": ["type1" for _ in range(self.num_streams)],
-        }
-        return DataFrame[PrimitiveSourceDataModel](pd.DataFrame(data))
-
-
-class TestDeploymentStateBlock(DeploymentStateBlock):
-    """Test implementation of DeploymentStateBlock for testing."""
-
-    model_config = ConfigDict(ignored_types=(object,), extra="allow")
-
-    def __init__(self, predeployed_streams: set[str] | None = None):
-        super().__init__()
-        # Store which streams have been marked as deployed
-        self._deployed_streams: dict[str, bool] = (
-            {} if predeployed_streams is None else {s: True for s in predeployed_streams}
-        )
-        self._marked_streams: list[tuple[list[str], datetime]] = []
-
-    def reset(self) -> None:
-        """Reset the internal state of the block for testing."""
-        self._deployed_streams = {}
-        self._marked_streams = []
-
-    def has_been_deployed(self, stream_id: str) -> bool:
-        """Check if a stream has been marked as deployed."""
-        return self._deployed_streams.get(stream_id, False)
-
-    def check_multiple_streams(self, stream_ids: list[str]) -> dict[str, bool]:
-        """Check deployment status for multiple streams."""
-        return {stream_id: self._deployed_streams.get(stream_id, False) for stream_id in stream_ids}
-
-    def mark_as_deployed(self, stream_id: str, timestamp: datetime) -> None:
-        """Mark a stream as deployed."""
-        self._deployed_streams[stream_id] = True
-        self._marked_streams.append(([stream_id], timestamp))
-
-    def mark_multiple_as_deployed(self, stream_ids: list[str], timestamp: datetime) -> None:
-        """Mark multiple streams as deployed with a single timestamp."""
-        for stream_id in stream_ids:
-            self._deployed_streams[stream_id] = True
-        self._marked_streams.append((stream_ids, timestamp))
-
-    def get_deployment_states(self) -> DataFrame[DeploymentStateModel]:
-        """Not implemented for testing."""
-        raise NotImplementedError("This method is not implemented for testing")
-
-    def update_deployment_states(self, states: DataFrame[DeploymentStateModel]) -> None:
-        """Not implemented for testing."""
-        raise NotImplementedError("This method is not implemented for testing")
-
-    @property
-    def deployed_streams(self) -> dict[str, bool]:
-        """Get the dictionary of deployed streams."""
-        return self._deployed_streams
-
-    @deployed_streams.setter
-    def deployed_streams(self, value: dict[str, bool]) -> None:
-        """Set the dictionary of deployed streams."""
-        self._deployed_streams = value
-
-    @property
-    def marked_streams(self) -> list[tuple[list[str], datetime]]:
-        """Get the list of marked streams."""
-        return self._marked_streams
-
-
-@pytest.fixture
-def tn_access_block() -> LoggingFakeTNAccessBlock:
-    """Fixture that provides a FakeTNAccessBlock with no existing streams and logging."""
-    return LoggingFakeTNAccessBlock(existing_streams=set())
-
-
-@pytest.fixture
-def primitive_descriptor(request: FixtureRequest) -> TestPrimitiveSourcesDescriptor:
-    """Fixture that provides a TestPrimitiveSourcesDescriptor with configurable number of streams."""
-    num_streams = getattr(request, "param", 3)  # Default to 3 streams if not parameterized
-    return TestPrimitiveSourcesDescriptor(num_streams=num_streams)
-
-
-@pytest.fixture
-def deployment_state_block(request: FixtureRequest) -> TestDeploymentStateBlock:
-    """Fixture that provides a TestDeploymentStateBlock with configurable predeployed streams."""
-    predeployed_streams: set[str] = getattr(request, "param", set[str]())  # Default to no predeployed streams
-    return TestDeploymentStateBlock(predeployed_streams=predeployed_streams)
-
-
-@pytest.mark.usefixtures("prefect_test_fixture")
-def test_deploy_streams_flow_all_new(
-    tn_access_block: LoggingFakeTNAccessBlock,
-    primitive_descriptor: TestPrimitiveSourcesDescriptor,
-    # No monkeypatch needed
-) -> None:
-    """Test that all streams are deployed when none exist, relying on FakeTNAccessBlock."""
-    tn_access_block.reset()
-    # Use an empty TestDeploymentStateBlock because mark_batch_deployed_task needs it
-    deployment_state_block = TestDeploymentStateBlock()
-
-    # --- NO MOCKS for flow tasks --- #
-
-    # Run flow within a test flow context
-    @flow
-    def run_deployment_flow():
-        print("[TEST LOG] Starting run_deployment_flow...")
-        results = deploy_streams_flow(
-            psd_block=primitive_descriptor,
-            tna_block=tn_access_block,
-            deployment_state=deployment_state_block,  # Pass fake state block
-            check_stream_state=False,  # Explicitly use the simple path
-        )
-        print(f"[TEST LOG] deploy_streams_flow returned: {results}")
-        return results
-
-    results = run_deployment_flow()
-    print(f"[TEST LOG] Final results: {results}")
-    print(
-        f"[TEST LOG] Final tn_access_block state: deployed={tn_access_block.deployed_streams}, initialized={tn_access_block.initialized_streams}"
-    )
-
-    # All three streams should be deployed
-    assert results["deployed_count"] == 3
-    assert results["skipped_count"] == 0
-
-    # Verify the actual streams that were deployed using the fake block
-    assert tn_access_block.deployed_streams == {"stream_0", "stream_1", "stream_2"}
-    assert set(tn_access_block.deploy_calls) == {"stream_0", "stream_1", "stream_2"}
-    assert tn_access_block.initialized_streams == {"stream_0", "stream_1", "stream_2"}
-    # Verify state block was updated
-    assert len(deployment_state_block.marked_streams) > 0
-    marked_ids = set()
-    for streams, _ in deployment_state_block.marked_streams:
-        marked_ids.update(streams)
-    assert marked_ids == {"stream_0", "stream_1", "stream_2"}
-
-
-@pytest.mark.usefixtures("prefect_test_fixture")
-def test_deploy_streams_flow_with_existing(
-    # No monkeypatch needed
-) -> None:
-    """Test that only non-existing streams are deployed when some already exist, relying on FakeTNAccessBlock."""
-    existing_streams = {"stream_0", "stream_2"}
-    # Use LoggingFakeTNAccessBlock if you want logs
-    tn_access_block = LoggingFakeTNAccessBlock(existing_streams=existing_streams)
-    tn_access_block.set_deployed_streams(existing_streams)  # Initial state matches existing
-    # Need a deployment state block for mark task
-    deployment_state_block = TestDeploymentStateBlock()
-    primitive_descriptor = TestPrimitiveSourcesDescriptor(num_streams=3)
-
-    # --- NO MOCKS for flow tasks --- #
-
-    # Run flow within a test flow context
-    from prefect import flow
-
-    @flow
-    def run_flow():
-        return deploy_streams_flow(
-            psd_block=primitive_descriptor,
-            tna_block=tn_access_block,
-            deployment_state=deployment_state_block,
-            check_stream_state=False,  # Use simple path
-        )
-
-    results = run_flow()
-
-    # When check_stream_state=False, the flow attempts deploy/init for all.
-    # Existing streams (0, 2) will raise StreamAlreadyExistsError on deploy,
-    # but task_check_exist_deploy_init will proceed to init them.
-    # Stream 1 will be deployed and initialized.
-    assert results["deployed_count"] == 3  # All streams are processed (1 D+I, 2 I)
-    assert results["skipped_count"] == 0  # No streams skipped by state check
-
-    # Verify the state of the fake block
-    assert tn_access_block.deploy_calls == ["stream_1"]  # Only stream_1 deploy attempted
-    assert tn_access_block.deployed_streams == {
-        "stream_0",
-        "stream_1",
-        "stream_2",
-    }  # All end up deployed (0, 2 existed, 1 added)
-    assert tn_access_block.initialized_streams == {"stream_0", "stream_1", "stream_2"}  # All end up initialized
-
-    # Verify state block was updated for all processed streams
-    marked_ids = set()
-    for streams, _ in deployment_state_block.marked_streams:
-        marked_ids.update(streams)
-    assert marked_ids == {"stream_0", "stream_1", "stream_2"}
-
-
-@pytest.mark.usefixtures("prefect_test_fixture")
-# Remove all patches
-def test_deploy_streams_flow_with_deployment_state(
-    # Remove mocks
-    tn_access_block: FakeTNAccessBlock,  # Use fixture
-    primitive_descriptor: TestPrimitiveSourcesDescriptor,
-    # Remove monkeypatch
-) -> None:
-    """Test that the flow uses deployment state to filter and mark streams, relying on fakes."""
-    # Set up initial state
-    tn_access_block.reset()
-    deployment_state_block = TestDeploymentStateBlock(predeployed_streams={"stream_0"})
-    # Configure tn_access_block to match state (stream_0 exists)
-    tn_access_block.set_deployed_streams({"stream_0"})
-
-    # --- NO MOCKS for flow tasks --- #
-
-    # --- Run the flow ---
-    results = deploy_streams_flow(
-        psd_block=primitive_descriptor,
-        tna_block=tn_access_block,  # Pass the fake block
-        deployment_state=deployment_state_block,  # Pass the configured fake state block
-        check_stream_state=False,  # Use simple path
-    )
-
-    # Assertions
-    # stream_0 skipped by state
-    # stream_1, stream_2 processed
-    assert results["deployed_count"] == 2
-    assert results["skipped_count"] == 1  # stream_0 filtered by state
-
-    # Verify the final state of FakeTNAccessBlock
-    assert tn_access_block.deploy_calls == ["stream_1", "stream_2"]
-    assert tn_access_block.deployed_streams == {"stream_0", "stream_1", "stream_2"}
-    assert tn_access_block.initialized_streams == {"stream_1", "stream_2"}  # stream_0 was never initialized
-
-    # Verify that the state marking task was submitted for the deployed streams
-    assert len(deployment_state_block.marked_streams) > 0
-    marked_ids = set()
-    for streams, _ in deployment_state_block.marked_streams:
-        marked_ids.update(streams)
-    assert marked_ids == {"stream_1", "stream_2"}
-
-
-@pytest.mark.usefixtures("prefect_test_fixture")
-def test_deploy_streams_flow_all_deployed_in_state(
-    tn_access_block: LoggingFakeTNAccessBlock,
-    primitive_descriptor: TestPrimitiveSourcesDescriptor,
-    monkeypatch: MonkeyPatch,
-) -> None:
-    """Test that if all streams are already deployed in the state, none are deployed."""
-    # Create a deployment state with all streams already deployed
-    deployment_state_block = TestDeploymentStateBlock(predeployed_streams={"stream_0", "stream_1", "stream_2"})
-    # Ensure tn_access_block state matches for consistency (optional but good practice)
-    tn_access_block.reset()
-    tn_access_block.set_deployed_streams({"stream_0", "stream_1", "stream_2"})
-
-    # Run flow within a test flow context
-    from prefect import flow
-
-    @flow
-    def run_flow():
-        # Run flow with deployment state (check_state=True implicitly or explicitly if default changed)
-        # Let's assume check_state=True is needed here to test state block filtering
-        return deploy_streams_flow(
-            psd_block=primitive_descriptor,
-            tna_block=tn_access_block,
-            deployment_state=deployment_state_block,
-            check_stream_state=True,  # Test the state checking path
-        )
-
-    results = run_flow()
-
-    # All streams should be skipped due to deployment state
-    assert results["deployed_count"] == 0
-    assert results["skipped_count"] == 3
-
-    # Verify that no streams were deployed or initialized in the fake block
-    assert len(tn_access_block.deploy_calls) == 0
-    assert len(tn_access_block.initialized_streams) == 0
-    assert tn_access_block.deployed_streams == {"stream_0", "stream_1", "stream_2"}  # Should remain unchanged
-
-    # Verify that no streams were marked as deployed in the deployment state block
-    assert len(deployment_state_block.marked_streams) == 0
-
-
-@pytest.mark.usefixtures("prefect_test_fixture")
-def test_deploy_streams_flow_backward_compatibility(
-    tn_access_block: LoggingFakeTNAccessBlock, primitive_descriptor: TestPrimitiveSourcesDescriptor
-) -> None:
-    """Test that the flow still works without a deployment state (backward compatibility)."""
-    tn_access_block.reset()
-    # Run flow without deployment state within a test flow context
-    from prefect import flow
-
-    @flow
-    def run_flow():
-        # Pass deployment_state=None
-        return deploy_streams_flow(
-            psd_block=primitive_descriptor,
-            tna_block=tn_access_block,
-            deployment_state=None,
-            check_stream_state=False,  # Ensure simple path when no state block
-        )
-
-    results = run_flow()
-
-    # All three streams should be deployed
-    assert results["deployed_count"] == 3
-    assert results["skipped_count"] == 0
-
-    # Verify the actual streams that were deployed
-    assert tn_access_block.deployed_streams == {"stream_0", "stream_1", "stream_2"}
-
-
-@pytest.mark.usefixtures("prefect_test_fixture")
-def test_deploy_streams_flow_catastrophic_failure(caplog: LogCaptureFixture):
-    """Test that the flow handles catastrophic tn_access_block failure gracefully."""
-    primitive_descriptor = TestPrimitiveSourcesDescriptor(num_streams=2)
-    # Use LoggingFakeTNAccessBlock for logs
-    tn_access_block = LoggingFakeTNAccessBlock()
-    tn_access_block.set_deployed_streams(set())
-
-    # Inject error into the fake block
-    tn_access_block.set_error("deploy_stream", RuntimeError("Catastrophic TN failure!"))
-
-    # Run flow within a test flow context
-    from prefect import flow
-
-    with caplog.at_level(logging.ERROR):
-
-        @flow
-        def run_flow():
-            return deploy_streams_flow(
-                psd_block=primitive_descriptor,
-                tna_block=tn_access_block,
-                check_stream_state=False,  # Simple path
-            )
-
-        state = run_flow(return_state=True)
-
-    assert state.is_failed()
-
-    assert "Catastrophic TN failure!" in caplog.text
-
-
-@pytest.mark.usefixtures("prefect_test_fixture")
-def test_deploy_streams_flow_retry_logic(caplog: LogCaptureFixture):
-    """Test that the flow retries task_check_exist_deploy_init on transient failure and eventually succeeds."""
-    primitive_descriptor = TestPrimitiveSourcesDescriptor(num_streams=1)
-    # Use LoggingFakeTNAccessBlock for logs
-    tn_access_block = LoggingFakeTNAccessBlock()
-    tn_access_block.reset()
-
-    # Simulate task_check_exist_deploy_init failing once via the fake block error injection
-    call_count = {"count": 0}
-    original_deploy = tn_access_block.deploy_stream
-
-    def flaky_deploy(*args: object, **kwargs: object) -> str:
-        # Get stream_id carefully from either args or kwargs
-        if args:
-            stream_id = str(args[0])
-            other_kwargs = kwargs
-        else:
-            stream_id = str(kwargs.get("stream_id", "unknown"))
-            other_kwargs = {k: v for k, v in kwargs.items() if k != "stream_id"}
-
-        if call_count["count"] == 0:
-            call_count["count"] += 1
-            raise RuntimeError("Transient failure!")
-        # Call original correctly, avoiding duplicate stream_id
-        return original_deploy(stream_id=stream_id, **other_kwargs)  # type: ignore
-
-    tn_access_block.deploy_stream = flaky_deploy  # type: ignore[assignment]
-
-    # Run flow within a test flow context
-    from prefect import flow
-
-    with caplog.at_level(logging.ERROR):
-
-        @flow
-        def run_flow():
-            return deploy_streams_flow(
-                psd_block=primitive_descriptor,
-                tna_block=tn_access_block,
-                check_stream_state=False,  # Simple path
-            )
-
-        results = run_flow()
-
-    # Should succeed after retry
-    assert results["deployed_count"] == 1
-    assert results["skipped_count"] == 0
-    assert "stream_0" in tn_access_block.deployed_streams
-
-    # Should have logged an error for the transient failure
-    assert "Transient failure!" in caplog.text
-
-
-@pytest.mark.usefixtures("prefect_test_fixture")
-def test_mark_batch_deployed_task() -> None:
-    """Test that mark_batch_deployed_task correctly marks streams as deployed."""
-    # Create a deployment state
-    deployment_state = TestDeploymentStateBlock()
-
-    # Create a timestamp (ensure it's UTC)
-    timestamp = datetime.now(timezone.utc)
-
-    # Mark streams as deployed
-    mark_batch_deployed_task(
-        stream_ids=["stream_1", "stream_2"], deployment_state=deployment_state, timestamp=timestamp
-    )
-
-    # Verify that the streams were marked as deployed
-    assert deployment_state.deployed_streams.get("stream_1", False)
-    assert deployment_state.deployed_streams.get("stream_2", False)
-
-    # Verify that mark_multiple_as_deployed was called with the correct arguments
-    assert len(deployment_state.marked_streams) == 1
-    marked_stream_ids, marked_timestamp = deployment_state.marked_streams[0]
-    assert set(marked_stream_ids) == {"stream_1", "stream_2"}
-    assert marked_timestamp == timestamp
-
-
-@pytest.mark.usefixtures("prefect_test_fixture")
-def test_mark_batch_deployed_task_empty_list() -> None:
-    """Test that mark_batch_deployed_task handles empty stream list correctly."""
-    # Create a deployment state
-    deployment_state = TestDeploymentStateBlock()
-
-    # Create a timestamp
-    timestamp = datetime.now()
-
-    # Mark empty list of streams as deployed
-    mark_batch_deployed_task(stream_ids=[], deployment_state=deployment_state, timestamp=timestamp)
-
-    # Verify that no streams were marked as deployed
-    assert len(deployment_state.marked_streams) == 0
-
-
-# --- Tests for Internal Tasks --- #
-
-
-@pytest.mark.usefixtures("prefect_test_fixture")
-def test_task_check_deployment_state(
-    deployment_state_block: TestDeploymentStateBlock,
-    monkeypatch: MonkeyPatch,
-):
-    """Test the task_check_deployment_state wrapper task."""
-    # Set up the mock deployment state
-    predeployed = {"stream_0": True, "stream_2": True}
-    deployment_state_block.deployed_streams = predeployed
-    stream_ids_to_check = ["stream_0", "stream_1", "stream_2", "stream_3"]
-
-    # Mock get_run_logger
-    mock_logger = MagicMock()
-    monkeypatch.setattr("tsn_adapters.flows.stream_deploy_flow.get_run_logger", lambda: mock_logger)
-
-    # Call the task's function directly
-    result = task_check_deployment_state.fn(deployment_state=deployment_state_block, stream_ids=stream_ids_to_check)
-
-    # Assert the result matches the expected state
-    expected_result = {
-        "stream_0": True,  # Predeployed
-        "stream_1": False,
-        "stream_2": True,  # Predeployed
-        "stream_3": False,
-    }
-    assert result == expected_result
-    mock_logger.debug.assert_any_call(f"Checking deployment state for {len(stream_ids_to_check)} streams.")
-
-
-@pytest.mark.usefixtures("prefect_test_fixture")
-def test_task_check_deployment_state_empty_input(
-    deployment_state_block: TestDeploymentStateBlock,
-    monkeypatch: MonkeyPatch,
-):
-    """Test task_check_deployment_state with empty input list."""
-    mock_logger = MagicMock()
-    monkeypatch.setattr("tsn_adapters.flows.stream_deploy_flow.get_run_logger", lambda: mock_logger)
-
-    result = task_check_deployment_state.fn(deployment_state=deployment_state_block, stream_ids=[])
-
-    assert result == {}
-    mock_logger.debug.assert_any_call("No stream IDs provided to check deployment state.")
-
-
-@pytest.mark.usefixtures("prefect_test_fixture")
-def test_task_check_deployment_state_exception(
-    deployment_state_block: TestDeploymentStateBlock,
-    monkeypatch: MonkeyPatch,
-):
-    """Test task_check_deployment_state exception handling."""
-    mock_logger = MagicMock()
-    monkeypatch.setattr("tsn_adapters.flows.stream_deploy_flow.get_run_logger", lambda: mock_logger)
-
-    # Make the mock block raise an error
-    mock_check = MagicMock(side_effect=ValueError("State check failed"))
-    deployment_state_block.check_multiple_streams = mock_check
-
-    with pytest.raises(ValueError, match="State check failed"):
-        task_check_deployment_state.fn(deployment_state=deployment_state_block, stream_ids=["stream_0"])
-
-    mock_check.assert_called_once_with(["stream_0"])
-    mock_logger.error.assert_called_once()
-
-
-# --- Tests for task_check_exist_deploy_init --- #
-
-
-@pytest.mark.usefixtures("prefect_test_fixture")
-def test_task_check_exist_deploy_init_deploys_and_inits(
-    tn_access_block: FakeTNAccessBlock,  # Use the fixture
-):
-    """Test task_check_exist_deploy_init when stream doesn't exist, using fakes and no patching."""
-    stream_id = "new_stream"
-    tn_access_block.reset()  # Ensure clean state
-    tn_access_block.set_deployed_streams(set())  # Ensure stream doesn't exist initially
-
-    # Call the task's function using .submit() to ensure Prefect context
-    @flow
-    def test_flow():
-        return task_check_exist_deploy_init(stream_id=stream_id, tna_block=tn_access_block)
-
-    status = test_flow()
-
-    # Assert the final status
-    assert status == "deployed"
-    # Assert the state of the fake block
-    assert tn_access_block.deploy_calls == [stream_id]
-    assert stream_id in tn_access_block.deployed_streams
-    assert stream_id in tn_access_block.initialized_streams
-
-
-@pytest.mark.usefixtures("prefect_test_fixture")
-def test_task_check_exist_deploy_init_skips_existing(
-    tn_access_block: LoggingFakeTNAccessBlock,  # Use base fixture
-):
-    """Test task_check_exist_deploy_init when deploy raises StreamAlreadyExistsError, using fakes and no patching."""
-    stream_id = "existing_stream"
-    # Create the specific ErrorBlock for this test
-    error_block = ErrorBlock(existing_streams=set())
-
-    from prefect import flow
-
-    @flow
-    def test_flow():
-        # Pass the error_block instance to the task
-        return task_check_exist_deploy_init(stream_id=stream_id, tna_block=error_block)
-
-    status = test_flow()
-
-    assert status == "initialized"
-
-
-@pytest.mark.usefixtures("prefect_test_fixture")
-def test_task_check_exist_deploy_init_already_exists_error(
-    tn_access_block: LoggingFakeTNAccessBlock,  # Use base fixture
-):
-    """Test task_check_exist_deploy_init handles StreamAlreadyExistsError from deploy, using fakes and no patching."""
-    stream_id = "error_stream"
-    # Create the specific ErrorBlock for this test
-    error_block = ErrorBlock(existing_streams=set())
-
-    from prefect import flow
-
-    @flow
-    def test_flow():
-        # Pass the error_block instance to the task
-        return task_check_exist_deploy_init(stream_id=stream_id, tna_block=error_block)
-
-    status = test_flow()
-
-    assert status == "initialized"
-
-
-@pytest.mark.usefixtures("prefect_test_fixture")
-# Remove all patches
-def test_deploy_streams_flow_custom_batch_size(
-    # Remove mocks
-    tn_access_block: FakeTNAccessBlock,
-    primitive_descriptor: TestPrimitiveSourcesDescriptor,
-    deployment_state_block: TestDeploymentStateBlock,  # Use fixture
-    # Remove monkeypatch
-) -> None:
-    """Test flow with a custom batch size, relying on fakes."""
-    # Setup: All streams are new
-    tn_access_block.reset()
-    deployment_state_block.reset()
-
-    # --- NO MOCKS for flow tasks --- #
-
-    # --- Run the flow ---
-    results = deploy_streams_flow(
-        psd_block=primitive_descriptor,
-        tna_block=tn_access_block,
-        deployment_state=deployment_state_block,
-        batch_size=1,  # Test custom batch size
-        check_stream_state=False,
-    )
-
-    # Assertions: All 3 streams should be deployed
-    assert results["deployed_count"] == 3
-    assert results["skipped_count"] == 0
-
-    # Verify TN Access Block state
-    assert tn_access_block.deploy_calls == ["stream_0", "stream_1", "stream_2"]
-    assert tn_access_block.deployed_streams == {"stream_0", "stream_1", "stream_2"}
-    assert tn_access_block.initialized_streams == {"stream_0", "stream_1", "stream_2"}
-
-    # Verify Deployment State Block state (batches should be size 1)
-    assert len(deployment_state_block.marked_streams) == 3
-    marked_ids = set()
-    for streams, _ in deployment_state_block.marked_streams:
-        assert len(streams) == 1  # Check batch size
-        marked_ids.update(streams)
-    assert marked_ids == {"stream_0", "stream_1", "stream_2"}
-
-
-@pytest.mark.usefixtures("prefect_test_fixture")
-def test_deploy_streams_flow_start_from_batch(
-    tn_access_block: LoggingFakeTNAccessBlock,
-):
-    """Test that the flow respects the start_from_batch parameter, using fakes and no patching."""
-    num_streams = 5
-    batch_size = 2
-    start_batch = 1  # Start from the second batch (index 1)
-    primitive_descriptor = TestPrimitiveSourcesDescriptor(num_streams=num_streams)
-    deployment_state = TestDeploymentStateBlock()
-    tn_access_block.reset()
-
-    # Run flow starting from batch 1 within a test flow context
-    from prefect import flow
-
-    @flow
-    def run_flow():
-        return deploy_streams_flow(
-            psd_block=primitive_descriptor,
-            tna_block=tn_access_block,
-            deployment_state=deployment_state,
-            # Let's try check_stream_state=False first, as start_from_batch
-            # might work correctly even on the simple path. If not, we can change it.
-            check_stream_state=False,
-            batch_size=batch_size,
-            start_from_batch=start_batch,
-        )
-
-    results = run_flow()
-
-    # The first batch ([0, 1]) should be skipped, only [2, 3] and [4] processed
-    # So only streams 2, 3, 4 should be deployed/initialized
-    assert results["deployed_count"] == 3
-    # Streams skipped by start_from_batch aren't counted in skipped_count
-    assert results["skipped_count"] == 0
-    assert tn_access_block.deploy_calls == ["stream_2", "stream_3", "stream_4"]
-    assert tn_access_block.deployed_streams == {"stream_2", "stream_3", "stream_4"}
-    assert tn_access_block.initialized_streams == {"stream_2", "stream_3", "stream_4"}
-    # Verify state block was updated for only the processed streams
-    marked_ids = set()
-    for streams, _ in deployment_state.marked_streams:
-        marked_ids.update(streams)
-    assert marked_ids == {"stream_2", "stream_3", "stream_4"}
-
-
-@pytest.mark.usefixtures("prefect_test_fixture")
-def test_deploy_streams_flow_mixed_states_check_stream_state():
-    """Test deploy_streams_flow with check_stream_state=True and mixed stream states."""
-
-    # Arrange: Set up 4 streams with mixed states
-    class MixedStateDescriptor(TestPrimitiveSourcesDescriptor):
-        num_streams = 4
-
-        def get_descriptor(self) -> DataFrame[PrimitiveSourceDataModel]:
-            data = {
-                "stream_id": [f"stream_{i}" for i in range(self.num_streams)],
-                "source_id": [f"src_{i}" for i in range(self.num_streams)],
-                "source_type": ["type1" for _ in range(self.num_streams)],
-            }
-            return DataFrame[PrimitiveSourceDataModel](pd.DataFrame(data))
-
-    # stream_0: not deployed
-    # stream_1: deployed but not initialized
-    # stream_2: deployed and initialized
-    # stream_3: not deployed
-    deployed = {"stream_1", "stream_2"}
-    initialized = {"stream_2"}
-    tn_access_block = LoggingFakeTNAccessBlock(existing_streams=deployed, initialized_streams=initialized)
-    tn_access_block.reset()
-    tn_access_block.set_deployed_streams(deployed)
-    tn_access_block.set_initialized_streams(initialized)
-    deployment_state_block = TestDeploymentStateBlock()
-    primitive_descriptor = MixedStateDescriptor()
-
-    # Act: Run the flow with check_stream_state=True
-    @flow
-    def run_flow():
-        return deploy_streams_flow(
-            psd_block=primitive_descriptor,
-            tna_block=tn_access_block,
-            deployment_state=deployment_state_block,
-            check_stream_state=True,
-        )
-
-    results = run_flow()
-
-    # Assert: Only stream_0 and stream_3 are deployed+initialized, stream_1 is only initialized, stream_2 is skipped
-    assert results["deployed_count"] == 3  # stream_0, stream_1, stream_3 processed (stream_2 skipped)
-    assert results["skipped_count"] == 1  # stream_2 skipped (already deployed+initialized)
-
-    # Check deploy calls: should be for stream_0 and stream_3 only
-    assert set(tn_access_block.deploy_calls) == {"stream_0", "stream_3"}
-    # All processed streams should be initialized
-    assert tn_access_block.initialized_streams == {"stream_0", "stream_1", "stream_2", "stream_3"}
-    # Deployed streams should include all except stream_1 (which was only initialized)
-    assert tn_access_block.deployed_streams == {"stream_0", "stream_1", "stream_2", "stream_3"}
-
-    # Deployment state block should be updated for all processed streams except the skipped one
-    marked_ids = set()
-    for streams, _ in deployment_state_block.marked_streams:
-        marked_ids.update(streams)
-    assert marked_ids == {"stream_0", "stream_1", "stream_3"}
-
-
 if __name__ == "__main__":
     pytest.main([__file__])