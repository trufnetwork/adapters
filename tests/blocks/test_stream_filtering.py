"""Unit tests for the stream filtering functionality."""

<<<<<<< HEAD
=======
# import logging # Removed unused import
from typing import Any
>>>>>>> 32bed7de
from unittest.mock import MagicMock, patch

import pandas as pd
from prefect import flow
import pytest
from tsn_adapters.blocks.stream_filtering import (
    DivideAndConquerResult,
    StreamStatesResult,
    batch_method_filter_streams,
    combine_divide_conquer_results,
    fallback_method_filter_streams,
    task_filter_streams_divide_conquer,
    task_get_stream_states_divide_conquer,
)
from tsn_adapters.blocks.tn_access import (
    MetadataProcedureNotFoundError,
    StreamLocatorModel,
    convert_to_typed_df,
    create_empty_df,
    create_empty_stream_locator_df,
)
from tests.utils.fake_tn_access import FakeTNAccessBlock


@pytest.fixture(autouse=True)
def patch_stream_filtering_tasks(monkeypatch: Any):
    from tsn_adapters.blocks import stream_filtering

    monkeypatch.setattr(stream_filtering.task_get_stream_states_divide_conquer, "retries", 0)
    monkeypatch.setattr(stream_filtering.task_filter_batch_initialized_streams, "retries", 0)
    monkeypatch.setattr(stream_filtering.task_filter_streams_divide_conquer, "retries", 0)


class TestStreamFiltering:
    """Test cases for stream filtering functionality."""

    def setup_method(self):
        """Set up test fixtures."""
        from tests.utils.fake_tn_access import FakeTNAccessBlock
        self.mock_block = FakeTNAccessBlock()

        # Create test data
        self.stream_data = pd.DataFrame(
            {"data_provider": ["provider1", "provider2", "provider3"], "stream_id": ["stream1", "stream2", "stream3"]}
        )
        self.stream_locators = convert_to_typed_df(self.stream_data, StreamLocatorModel)

        # Sample results
        self.empty_df = create_empty_df(["data_provider", "stream_id"])
        self.empty_typed_df = create_empty_stream_locator_df()
        self.sample_result = DivideAndConquerResult(
            initialized_streams=convert_to_typed_df(
                pd.DataFrame({"data_provider": ["provider1"], "stream_id": ["stream1"]}), StreamLocatorModel
            ),
            uninitialized_streams=convert_to_typed_df(
                pd.DataFrame({"data_provider": ["provider2"], "stream_id": ["stream2"]}), StreamLocatorModel
            ),
            depth=1,
            fallback_used=False,
        )

    @patch("tsn_adapters.blocks.stream_filtering.task_filter_batch_initialized_streams")
    def test_fallback_method_filter_streams(self, mock_batch_init: MagicMock):
        """
        Test fallback_method_filter_streams using FakeTNAccessBlock state for stream_exists,
        but mocking the task called internally.
        
        This test simulates a scenario where only 'stream1' is deployed and initialized,
        and 'stream2' does not exist. The intent is to verify that the fallback method
        correctly partitions initialized and uninitialized streams based on the block's state.
        """
        self.mock_block.reset()
        self.mock_block.set_deployed_streams({"stream1"})
        self.mock_block.set_initialized_streams({"stream1"})

        # Mock the return value of the internal task call
        mock_batch_init.return_value = convert_to_typed_df(
            pd.DataFrame([{"data_provider": "provider1", "stream_id": "stream1"}]),
            StreamLocatorModel
        )

        # Only the first two locators are processed for this test case
        result = fallback_method_filter_streams(self.mock_block, self.stream_locators.iloc[:2], 1)

        # Verify the mock was called correctly
        mock_batch_init.assert_called_once()
        called_args = mock_batch_init.call_args[0]
        assert called_args[0] == self.mock_block
        pd.testing.assert_frame_equal(called_args[1], self.stream_locators.iloc[[0]]) # Should be called only with existing stream1

        # The result should reflect that 'stream1' is initialized and 'stream2' is uninitialized
        assert not result["initialized_streams"].empty
        assert not result["uninitialized_streams"].empty
        assert result["initialized_streams"].iloc[0]["stream_id"] == "stream1"
        assert result["uninitialized_streams"].iloc[0]["stream_id"] == "stream2"
        assert result["depth"] == 1
        assert result["fallback_used"] is True

    def test_batch_method_filter_streams_success(self):
        """
        Test batch_method_filter_streams when the batch call succeeds.
        
        This test configures the FakeTNAccessBlock so that only 'stream1' is both deployed and initialized.
        The intent is to verify that the batch method correctly identifies initialized and uninitialized streams.
        """
        self.mock_block.reset()
        # Only 'stream1' is deployed and initialized; others are deployed but not initialized
        self.mock_block.set_deployed_streams({"stream1", "stream2", "stream3"})
        self.mock_block.set_initialized_streams({"stream1"})

        result = batch_method_filter_streams(self.mock_block, self.stream_locators, 1)

        # The result should reflect that only 'stream1' is initialized
        assert result is not None
        assert not result["initialized_streams"].empty
        assert not result["uninitialized_streams"].empty
        assert result["initialized_streams"].iloc[0]["stream_id"] == "stream1"
        assert result["depth"] == 1
        assert result["fallback_used"] is False

    def test_batch_method_filter_streams_metadata_error(self):
        """
        Test batch_method_filter_streams when the batch call raises MetadataProcedureNotFoundError.
        
        This test configures the FakeTNAccessBlock to raise the error on batch init, simulating a metadata error.
        The function should handle this error gracefully and return None.
        """
        self.mock_block.reset()
        self.mock_block.set_deployed_streams({"stream1", "stream2", "stream3"})
        self.mock_block.set_initialized_streams({"stream1"})
        self.mock_block.set_error("batch_init", MetadataProcedureNotFoundError("Test error"))

        result = batch_method_filter_streams(self.mock_block, self.stream_locators, 1)

        # The result should be None, as the function should handle the error gracefully
        assert result is None

    def test_combine_divide_conquer_results(self):
        """Test combine_divide_conquer_results."""
        # Create two sample results
        left_result = DivideAndConquerResult(
            initialized_streams=convert_to_typed_df(
                pd.DataFrame({"data_provider": ["provider1"], "stream_id": ["stream1"]}), StreamLocatorModel
            ),
            uninitialized_streams=convert_to_typed_df(
                pd.DataFrame({"data_provider": ["provider2"], "stream_id": ["stream2"]}), StreamLocatorModel
            ),
            depth=1,
            fallback_used=False,
        )

        right_result = DivideAndConquerResult(
            initialized_streams=convert_to_typed_df(
                pd.DataFrame({"data_provider": ["provider3"], "stream_id": ["stream3"]}), StreamLocatorModel
            ),
            uninitialized_streams=convert_to_typed_df(
                pd.DataFrame({"data_provider": ["provider4"], "stream_id": ["stream4"]}), StreamLocatorModel
            ),
            depth=2,
            fallback_used=True,
        )

        # Call the function
        result = combine_divide_conquer_results(left_result, right_result)

        # Verify the result
        assert len(result["initialized_streams"]) == 2
        assert len(result["uninitialized_streams"]) == 2
        assert result["depth"] == 2  # max of left and right
        assert result["fallback_used"] is True  # OR of left and right

    @patch("tsn_adapters.blocks.stream_filtering.fallback_method_filter_streams")
    @patch("tsn_adapters.blocks.stream_filtering.batch_method_filter_streams")
    @patch("tsn_adapters.blocks.stream_filtering.task_filter_streams_divide_conquer")
    def test_task_filter_streams_divide_conquer_empty(
        self, mock_task: MagicMock, mock_batch: MagicMock, mock_fallback: MagicMock
    ):
        """Test task_filter_streams_divide_conquer with empty input."""
        # Create empty DataFrame
        empty_locators = convert_to_typed_df(pd.DataFrame(columns=["data_provider", "stream_id"]), StreamLocatorModel)

        # Call the function, pass a MagicMock logger if needed
        result = task_filter_streams_divide_conquer.fn(self.mock_block, empty_locators, 10, 0, False, 5000)

        # Verify the result
        assert result["initialized_streams"].empty
        assert result["uninitialized_streams"].empty
        assert result["depth"] == 0
        assert result["fallback_used"] is False

        # Verify none of the methods were called
        mock_batch.assert_not_called()
        mock_fallback.assert_not_called()
        mock_task.assert_not_called()

    @patch("tsn_adapters.blocks.stream_filtering.fallback_method_filter_streams")
    def test_task_filter_streams_divide_conquer_max_depth(self, mock_fallback: MagicMock):
        """Test task_filter_streams_divide_conquer with max depth reached."""
        # Mock fallback method
        mock_fallback.return_value = self.sample_result

        # Call the function, pass a MagicMock logger if needed
        result = task_filter_streams_divide_conquer.fn(self.mock_block, self.stream_locators, 10, 10, False, 5000)

        # Verify fallback was called
        mock_fallback.assert_called_once()

        # Verify the result
        assert result == self.sample_result

    @patch("tsn_adapters.blocks.stream_filtering.batch_method_filter_streams")
    def test_task_filter_streams_divide_conquer_batch_success(self, mock_batch: MagicMock):
        """Test task_filter_streams_divide_conquer when batch method succeeds."""
        # Mock batch method
        mock_batch.return_value = self.sample_result

        # Call the function, pass a MagicMock logger if needed
        result = task_filter_streams_divide_conquer.fn(self.mock_block, self.stream_locators, 10, 0, False, 5000)

        # Verify batch was called
        mock_batch.assert_called_once_with(self.mock_block, self.stream_locators, 0)

        # Verify the result
        assert result == self.sample_result

    @patch("tsn_adapters.blocks.stream_filtering.batch_method_filter_streams")
    @patch("tsn_adapters.blocks.stream_filtering.combine_divide_conquer_results")
    @pytest.mark.usefixtures("prefect_test_fixture")
    def test_task_filter_streams_divide_conquer_recursive(self, mock_combine: MagicMock, mock_batch: MagicMock):
        """Test task_filter_streams_divide_conquer with recursive calls.

        Uses a flow wrapper to ensure the task runs in a context where .submit() works.
        """
        # Mock batch method to return None (forcing divide and conquer)
        mock_batch.return_value = None

        # Mock combine method
        combined_result = self.sample_result
        mock_combine.return_value = combined_result

        # Mock the task.submit method and its future results
        left_future = MagicMock()
        left_future.result.return_value = self.sample_result

        right_future = MagicMock()
        right_future.result.return_value = self.sample_result

        # Call the function, pass a MagicMock logger if needed
        with patch.object(task_filter_streams_divide_conquer, "submit") as mock_submit:
            mock_submit.side_effect = [left_future, right_future]

            # Wrap the .fn call in a flow
            @flow
            def recursive_test_flow():
                return task_filter_streams_divide_conquer.fn(self.mock_block, self.stream_locators, 10, 0, False, 5000)
            
            result = recursive_test_flow()

            # Verify submit was called twice (for left and right halves)
            assert mock_submit.call_count == 2

            # Verify combine was called
            mock_combine.assert_called_once_with(self.sample_result, self.sample_result)

            # Verify the result
            assert result == combined_result


# --- Tests for task_get_stream_states_divide_conquer ---


@pytest.fixture
def test_filtering_fixture() -> TestStreamFiltering:
    """Fixture to provide an instance of TestStreamFiltering for setup."""
    fixture_instance = TestStreamFiltering()
    fixture_instance.setup_method()
    return fixture_instance


@pytest.mark.usefixtures("prefect_test_fixture")
def test_task_get_stream_states_empty_input(
    test_filtering_fixture: TestStreamFiltering, caplog: pytest.LogCaptureFixture
):
    """Test task_get_stream_states_divide_conquer with empty input DataFrame."""
    result = task_get_stream_states_divide_conquer(
        block=test_filtering_fixture.mock_block,
        stream_locators=test_filtering_fixture.empty_typed_df,
        current_depth=0,  # Explicitly set depth for clarity
    )
    assert result["non_deployed"].empty
    assert result["deployed_but_not_initialized"].empty
    assert result["deployed_and_initialized"].empty
    assert result["depth"] == 0
    assert not result["fallback_used"]
    assert "Input stream_locators is empty, returning empty result." in caplog.text


# Remove the patch decorator as we will control behavior via the fake block directly
# @patch("tsn_adapters.blocks.stream_filtering.task_filter_batch_initialized_streams")
def test_task_get_stream_states_fallback_single_non_deployed(
    # mock_batch_init: MagicMock,  <- Remove mock parameter
    test_filtering_fixture: TestStreamFiltering
):
    """Test fallback: single stream that does not exist."""
    # Configure the fake block: No streams are deployed
    test_filtering_fixture.mock_block.reset() # Ensure clean state
    test_filtering_fixture.mock_block.set_deployed_streams(set())
    single_stream_df = test_filtering_fixture.stream_locators.iloc[[0]]

    # Call the function directly, forcing fallback path via flag or letting it fall naturally
    result = task_get_stream_states_divide_conquer.fn( # Use .fn to bypass Prefect task runner for direct call
        block=test_filtering_fixture.mock_block,
        stream_locators=single_stream_df,
        force_fallback=True, # Keep forcing fallback for this specific test scenario
        current_depth=10,
    )

    # Assertions remain the same, mock_batch_init call check is removed
    # mock_batch_init.assert_not_called() # No mock to check

    assert len(result["non_deployed"]) == 1
    assert result["non_deployed"].iloc[0]["stream_id"] == "stream1"
    assert result["deployed_but_not_initialized"].empty
    assert result["deployed_and_initialized"].empty
    assert result["depth"] == 10
    assert result["fallback_used"]


# Remove patch
# @patch("tsn_adapters.blocks.stream_filtering.task_filter_batch_initialized_streams")
def test_task_get_stream_states_fallback_single_deployed_not_initialized(
    # mock_batch_init: MagicMock, <- Remove mock parameter
    test_filtering_fixture: TestStreamFiltering
):
    """Test fallback: single stream that exists but is not initialized."""
    # Configure fake block: stream1 exists but is not initialized
    test_filtering_fixture.mock_block.reset()
    test_filtering_fixture.mock_block.set_deployed_streams({"stream1"})
    test_filtering_fixture.mock_block.set_initialized_streams(set()) # Explicitly empty
    # mock_batch_init.return_value = test_filtering_fixture.empty_df  <- Remove mock setup
    single_stream_df = test_filtering_fixture.stream_locators.iloc[[0]]

    # Call function directly using .fn
    result = task_get_stream_states_divide_conquer.fn(
        block=test_filtering_fixture.mock_block,
        stream_locators=single_stream_df,
        force_fallback=True,  # Keep forcing fallback for this test
        current_depth=1,
    )

    # Remove mock assertion
    # mock_batch_init.assert_called_once()
    # pd.testing.assert_frame_equal(mock_batch_init.call_args[1]["stream_locators"], single_stream_df)

    # Verify results (should be the same)
    assert result["non_deployed"].empty
    assert len(result["deployed_but_not_initialized"]) == 1
    assert result["deployed_but_not_initialized"].iloc[0]["stream_id"] == "stream1"
    assert result["deployed_and_initialized"].empty
    assert result["depth"] == 1
    assert result["fallback_used"]


# Remove patch
# @patch("tsn_adapters.blocks.stream_filtering.task_filter_batch_initialized_streams")
def test_task_get_stream_states_fallback_single_deployed_and_initialized(
    # mock_batch_init: MagicMock, <- Remove mock parameter
    test_filtering_fixture: TestStreamFiltering
):
    """Test fallback: single stream that exists and is initialized."""
    # Configure fake block: stream1 deployed and initialized
    test_filtering_fixture.mock_block.reset()
    test_filtering_fixture.mock_block.set_deployed_streams({"stream1"})
    test_filtering_fixture.mock_block.set_initialized_streams({"stream1"})
    # Batch init returns the stream
    # initialized_df = pd.DataFrame([{"data_provider": "provider1", "stream_id": "stream1"}]) <- Remove mock setup
    # mock_batch_init.return_value = initialized_df <- Remove mock setup
    single_stream_df = test_filtering_fixture.stream_locators.iloc[[0]]

    # Call function directly using .fn
    result = task_get_stream_states_divide_conquer.fn(
        block=test_filtering_fixture.mock_block,
        stream_locators=single_stream_df,
        force_fallback=True, # Keep forcing fallback for this test
        current_depth=2,
    )

    # Remove mock assertions
    # mock_batch_init.assert_called_once()
    # pd.testing.assert_frame_equal(mock_batch_init.call_args[1]["stream_locators"], single_stream_df)

    # Verify results (should be the same)
    assert result["non_deployed"].empty
    assert result["deployed_but_not_initialized"].empty
    assert len(result["deployed_and_initialized"]) == 1
    assert result["deployed_and_initialized"].iloc[0]["stream_id"] == "stream1"
    assert result["depth"] == 2
    assert result["fallback_used"]


# Remove patch
# @patch("tsn_adapters.blocks.stream_filtering.task_filter_batch_initialized_streams")
@pytest.mark.usefixtures("prefect_test_fixture")
def test_task_get_stream_states_fallback_multiple_mixed_states(
    # mock_batch_init: MagicMock, <- Remove mock parameter
    test_filtering_fixture: TestStreamFiltering
):
    """Test fallback: multiple streams with various states."""
    # Configure fake block:
    # stream1: exists, initialized
    # stream2: does not exist
    # stream3: exists, not initialized
    test_filtering_fixture.mock_block.reset()
    test_filtering_fixture.mock_block.set_deployed_streams({"stream1", "stream3"})
    test_filtering_fixture.mock_block.set_initialized_streams({"stream1"})

    # Batch init is called only on existing (stream1, stream3)
    # It returns only stream1 as initialized
    # initialized_df = pd.DataFrame([{"data_provider": "provider1", "stream_id": "stream1"}]) <- Remove mock setup
    # mock_batch_init.return_value = initialized_df <- Remove mock setup

    # Call function directly using .fn
    result = task_get_stream_states_divide_conquer.fn(
        block=test_filtering_fixture.mock_block,
        stream_locators=test_filtering_fixture.stream_locators,  # Use all 3 streams
        force_fallback=True, # Keep forcing fallback for this test
        current_depth=3,
    )

    # Remove mock assertions
    # mock_batch_init.assert_called_once()
    # expected_batch_input_df = test_filtering_fixture.stream_locators.iloc[[0, 2]].reset_index(drop=True)
    # actual_batch_input_df = mock_batch_init.call_args[1]["stream_locators"].reset_index(drop=True)
    # pd.testing.assert_frame_equal(actual_batch_input_df, expected_batch_input_df)

    # Check results (should be the same)
    assert len(result["non_deployed"]) == 1
    assert result["non_deployed"].iloc[0]["stream_id"] == "stream2"

    assert len(result["deployed_but_not_initialized"]) == 1
    assert result["deployed_but_not_initialized"].iloc[0]["stream_id"] == "stream3"

    assert len(result["deployed_and_initialized"]) == 1
    assert result["deployed_and_initialized"].iloc[0]["stream_id"] == "stream1"

    assert result["depth"] == 3
    assert result["fallback_used"]


# Remove patch, configure fake block to raise error
# @patch("tsn_adapters.blocks.stream_filtering.task_filter_batch_initialized_streams")
@pytest.mark.usefixtures("prefect_test_fixture")
def test_task_get_stream_states_batch_metadata_error_falls_through(
    # mock_batch_init: MagicMock, <- Remove mock parameter
    test_filtering_fixture: TestStreamFiltering,
    caplog: pytest.LogCaptureFixture,
):
    """Test that batch attempt failure (MetadataProcedureNotFoundError) falls through.

    This test now uses the FakeTNAccessBlock's error injection.
    The function should attempt the batch call, catch the error, log it, and then
    proceed with the divide-and-conquer/fallback logic (which we don't explicitly
    mock or check the final state for here, focusing only on the error handling).
    """
    # Configure fake block to raise MetadataProcedureNotFoundError on batch call
    test_filtering_fixture.mock_block.reset()
    # Ensure streams exist so the call doesn't fail early for non-existence
    all_stream_ids = set(test_filtering_fixture.stream_locators['stream_id'])
    test_filtering_fixture.mock_block.set_deployed_streams(all_stream_ids)
    test_filtering_fixture.mock_block.set_error(
        "batch_init", MetadataProcedureNotFoundError("Fake Batch init failed")
    )
    # mock_batch_init.side_effect = MetadataProcedureNotFoundError("Batch init failed") <- Remove mock setup

    with caplog.at_level("DEBUG"):
        @flow
        def test_flow():
            # Note: We call the actual task function here, not .fn, to test Prefect integration
            task_get_stream_states_divide_conquer(
            block=test_filtering_fixture.mock_block,
            stream_locators=test_filtering_fixture.stream_locators,
            current_depth=0,
        )
        test_flow()

    # Assert that the batch method was attempted (implicitly, by checking the log)
    # The exact number of calls isn't critical here, just that the error path was hit.
    # assert mock_batch_init.call_count >= 1 <- Remove mock assertion
    assert "Batch method failed with MetadataProcedureNotFoundError" in caplog.text


# Remove patch, configure fake block to raise error for recursion test
# @patch("tsn_adapters.blocks.stream_filtering.task_filter_batch_initialized_streams")
@pytest.mark.usefixtures("prefect_test_fixture")
def test_task_get_stream_states_recursive(
    test_filtering_fixture: TestStreamFiltering,
    caplog: pytest.LogCaptureFixture,
):
    """Test the recursive divide-and-conquer path."""
    # Configure fake block to raise MetadataProcedureNotFoundError for recursion test
    test_filtering_fixture.mock_block.reset()
    test_filtering_fixture.mock_block.set_error(
        "batch_init", MetadataProcedureNotFoundError("Force recursion")
    )

    # Define what the combine function should return
    final_combined_result = StreamStatesResult(
        non_deployed=test_filtering_fixture.stream_locators.iloc[[1]],  # stream2
        deployed_but_not_initialized=test_filtering_fixture.stream_locators.iloc[[2]],  # stream3
        deployed_and_initialized=test_filtering_fixture.stream_locators.iloc[[0]],  # stream1
        depth=1,
        fallback_used=False,
    )

    # Patch the combine function and recursive calls as before
    with patch(
        "tsn_adapters.blocks.stream_filtering._combine_stream_states_results",
        return_value=final_combined_result,
    ) as mock_combine, patch(
        "tsn_adapters.blocks.stream_filtering.task_get_stream_states_divide_conquer",
        side_effect=[
            StreamStatesResult(
                non_deployed=test_filtering_fixture.empty_typed_df,
                deployed_but_not_initialized=test_filtering_fixture.empty_typed_df,
                deployed_and_initialized=test_filtering_fixture.stream_locators.iloc[[0]],
                depth=1,
                fallback_used=False,
            ),
            StreamStatesResult(
                non_deployed=test_filtering_fixture.stream_locators.iloc[[1]],
                deployed_but_not_initialized=test_filtering_fixture.stream_locators.iloc[[2]],
                deployed_and_initialized=test_filtering_fixture.empty_typed_df,
                depth=1,
                fallback_used=False,
            ),
        ],
    ) as mock_recursive_call:
        
        # Wrap the .fn call in a flow
        @flow
        def recursive_test_flow_states():
            return task_get_stream_states_divide_conquer.fn(
                block=test_filtering_fixture.mock_block,
                stream_locators=test_filtering_fixture.stream_locators,  # Use all 3 streams
                current_depth=0,
            )
        
        result = recursive_test_flow_states()

        # Assertions
        assert mock_recursive_call.call_count == 2  # Called for left and right halves
        mock_combine.assert_called_once()
        assert result == final_combined_result


# --- Integration-style test with real TestTNAccessBlock ---
@pytest.mark.usefixtures("prefect_test_fixture")
def test_task_get_stream_states_divide_conquer_integration():
    """Integration test: Use a real FakeTNAccessBlock to check stream state partitioning."""
    # Set up a fake TNAccessBlock with two existing streams
    block = FakeTNAccessBlock()
    block.set_deployed_streams({"stream1", "stream3"})
    # Prepare DataFrame with three streams
    stream_data = pd.DataFrame(
        {"data_provider": ["provider1", "provider1", "provider1"], "stream_id": ["stream1", "stream2", "stream3"]}
    )
    stream_locators = convert_to_typed_df(stream_data, StreamLocatorModel)

    # Call the actual task (no patching/mocking)
    result = task_get_stream_states_divide_conquer.fn(
        block=block,
        stream_locators=stream_locators,
        max_depth=5,
        current_depth=0,
        force_fallback=True,  # Use fallback for deterministic behavior
    )
    # stream1 and stream3 exist, stream2 does not
    # All existing streams are not initialized (FakeTNAccessBlock does not auto-initialize)
    assert set(result["non_deployed"]["stream_id"]) == {"stream2"}
    assert set(result["deployed_but_not_initialized"]["stream_id"]) == {"stream1", "stream3"}
    assert result["deployed_and_initialized"].empty<|MERGE_RESOLUTION|>--- conflicted
+++ resolved
@@ -1,10 +1,5 @@
 """Unit tests for the stream filtering functionality."""
 
-<<<<<<< HEAD
-=======
-# import logging # Removed unused import
-from typing import Any
->>>>>>> 32bed7de
 from unittest.mock import MagicMock, patch
 
 import pandas as pd
